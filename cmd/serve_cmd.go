package cmd

import (
	"context"
	"net"
	"net/http"
	"sync"
	"syscall"
	"time"

	"golang.org/x/sys/unix"

	"github.com/pkg/errors"
	"github.com/sirupsen/logrus"
	"github.com/spf13/cobra"
	"github.com/supabase/auth/internal/api"
	"github.com/supabase/auth/internal/api/apiworker"
	"github.com/supabase/auth/internal/conf"
	"github.com/supabase/auth/internal/mailer/templatemailer"
	"github.com/supabase/auth/internal/reloader"
	"github.com/supabase/auth/internal/storage"
	"github.com/supabase/auth/internal/utilities"
)

var serveCmd = cobra.Command{
	Use:  "serve",
	Long: "Start API server",
	Run: func(cmd *cobra.Command, args []string) {
		serve(cmd.Context())
	},
}

func serve(ctx context.Context) {
	if err := conf.LoadFile(configFile); err != nil {
		logrus.WithError(err).Fatal("unable to load config")
	}

	if err := conf.LoadDirectory(watchDir); err != nil {
		logrus.WithError(err).Error("unable to load config from watch dir")
	}

	config, err := conf.LoadGlobalFromEnv()
	if err != nil {
		logrus.WithError(err).Fatal("unable to load config")
	}

	db, err := storage.Dial(config)
	if err != nil {
		logrus.Fatalf("error opening database: %+v", err)
	}
	defer db.Close()

<<<<<<< HEAD
	opts := []api.Option{
		api.NewLimiterOptions(config),
	}

=======
>>>>>>> 8a710064
	baseCtx, baseCancel := context.WithCancel(context.Background())
	defer baseCancel()

	var wg sync.WaitGroup
	defer wg.Wait() // Do not return to caller until this goroutine is done.

<<<<<<< HEAD
	a := api.NewAPIWithVersion(config, db, utilities.Version, opts...)
	ah := reloader.NewAtomicHandler(a)
	addr := net.JoinHostPort(config.API.Host, config.API.Port)
	logrus.WithField("version", a.Version()).Infof("GoTrue API started on: %s", addr)
=======
	mrCache := templatemailer.NewCache()
	limiterOpts := api.NewLimiterOptions(config)
	initialAPI := api.NewAPIWithVersion(
		config, db, utilities.Version,
		limiterOpts,
		api.WithMailer(templatemailer.FromConfig(config, mrCache)),
	)
>>>>>>> 8a710064

	addr := net.JoinHostPort(config.API.Host, config.API.Port)
	logrus.WithField("version", initialAPI.Version()).Infof("GoTrue API started on: %s", addr)

	ah := reloader.NewAtomicHandler(initialAPI)
	httpSrv := &http.Server{
		Addr:              addr,
		Handler:           ah,
		ReadHeaderTimeout: 2 * time.Second, // to mitigate a Slowloris attack
		BaseContext: func(net.Listener) context.Context {
			return baseCtx
		},
	}
	log := logrus.WithField("component", "api")

	wrkLog := logrus.WithField("component", "apiworker")
	wrk := apiworker.New(config, mrCache, wrkLog)
	wg.Add(1)
	go func() {
		defer wg.Done()

		var err error
		defer func() {
			logFn := wrkLog.Info
			if err != nil {
				logFn = wrkLog.WithError(err).Error
			}
			logFn("background apiworker is exiting")
		}()

		// Work exits when ctx is done as in-flight requests do not depend
		// on it. If they do in the future this should be baseCtx instead.
		err = wrk.Work(ctx)
	}()

	if watchDir != "" {
		wg.Add(1)
		go func() {
			defer wg.Done()

			rc := config.Reloading
			le := logrus.WithFields(logrus.Fields{
				"component":             "reloader",
				"notify_enabled":        rc.NotifyEnabled,
				"poller_enabled":        rc.PollerEnabled,
				"poller_interval":       rc.PollerInterval.String(),
				"signal_enabled":        rc.SignalEnabled,
				"signal_number":         rc.SignalNumber,
				"grace_period_duration": rc.GracePeriodInterval.String(),
			})
			le.Info("starting configuration reloader")

			var err error
			defer func() {
				exitFn := le.Info
				if err != nil {
					exitFn = le.WithError(err).Error
				}
				exitFn("config reloader is exiting")
			}()

			fn := func(latestCfg *conf.GlobalConfiguration) {
<<<<<<< HEAD
				le.Info("reloading api with new configuration")
=======
				log.Info("reloading api with new configuration")

				// When config is updated we notify the apiworker.
				wrk.ReloadConfig(latestCfg)

				// Create a new API version with the updated config.
>>>>>>> 8a710064
				latestAPI := api.NewAPIWithVersion(
					config, db, utilities.Version,

					// Create a new mailer with existing template cache.
					api.WithMailer(
						templatemailer.FromConfig(config, mrCache),
					),

					// Persist existing rate limiters.
					//
					// TODO(cstockton): we should consider updating these, if we
					// rely on hot config reloads 100% then rate limiter changes
					// won't be picked up.
					limiterOpts,
				)
				ah.Store(latestAPI)
			}

			rl := reloader.NewReloader(rc, watchDir)
			if err = rl.Watch(ctx, fn); err != nil {
				log.WithError(err).Error("config reloader is exiting")
			}
		}()
	}

	wg.Add(1)
	go func() {
		defer wg.Done()

		<-ctx.Done()

		// This must be done after httpSrv exits, otherwise you may potentially
		// have 1 or more inflight http requests blocked until the shutdownCtx
		// is canceled.
		defer baseCancel()

		shutdownCtx, shutdownCancel := context.WithTimeout(context.Background(), time.Minute)
		defer shutdownCancel()

		if err := httpSrv.Shutdown(shutdownCtx); err != nil && !errors.Is(err, context.Canceled) {
			log.WithError(err).Error("shutdown failed")
		}
	}()

	lc := net.ListenConfig{
		Control: func(network, address string, c syscall.RawConn) error {
			var serr error
			if err := c.Control(func(fd uintptr) {
				serr = unix.SetsockoptInt(int(fd), unix.SOL_SOCKET, unix.SO_REUSEPORT, 1)
			}); err != nil {
				return err
			}
			return serr
		},
	}
	listener, err := lc.Listen(ctx, "tcp", addr)
	if err != nil {
		log.WithError(err).Fatal("http server listen failed")
	}
	err = httpSrv.Serve(listener)
	if err == http.ErrServerClosed {
		log.Info("http server closed")
	} else if err != nil {
		log.WithError(err).Fatal("http server serve failed")
	}
}<|MERGE_RESOLUTION|>--- conflicted
+++ resolved
@@ -50,25 +50,12 @@
 	}
 	defer db.Close()
 
-<<<<<<< HEAD
-	opts := []api.Option{
-		api.NewLimiterOptions(config),
-	}
-
-=======
->>>>>>> 8a710064
 	baseCtx, baseCancel := context.WithCancel(context.Background())
 	defer baseCancel()
 
 	var wg sync.WaitGroup
 	defer wg.Wait() // Do not return to caller until this goroutine is done.
 
-<<<<<<< HEAD
-	a := api.NewAPIWithVersion(config, db, utilities.Version, opts...)
-	ah := reloader.NewAtomicHandler(a)
-	addr := net.JoinHostPort(config.API.Host, config.API.Port)
-	logrus.WithField("version", a.Version()).Infof("GoTrue API started on: %s", addr)
-=======
 	mrCache := templatemailer.NewCache()
 	limiterOpts := api.NewLimiterOptions(config)
 	initialAPI := api.NewAPIWithVersion(
@@ -76,7 +63,6 @@
 		limiterOpts,
 		api.WithMailer(templatemailer.FromConfig(config, mrCache)),
 	)
->>>>>>> 8a710064
 
 	addr := net.JoinHostPort(config.API.Host, config.API.Port)
 	logrus.WithField("version", initialAPI.Version()).Infof("GoTrue API started on: %s", addr)
@@ -139,22 +125,18 @@
 			}()
 
 			fn := func(latestCfg *conf.GlobalConfiguration) {
-<<<<<<< HEAD
 				le.Info("reloading api with new configuration")
-=======
-				log.Info("reloading api with new configuration")
 
 				// When config is updated we notify the apiworker.
 				wrk.ReloadConfig(latestCfg)
 
 				// Create a new API version with the updated config.
->>>>>>> 8a710064
 				latestAPI := api.NewAPIWithVersion(
-					config, db, utilities.Version,
+					latestCfg, db, utilities.Version,
 
 					// Create a new mailer with existing template cache.
 					api.WithMailer(
-						templatemailer.FromConfig(config, mrCache),
+						templatemailer.FromConfig(latestCfg, mrCache),
 					),
 
 					// Persist existing rate limiters.
