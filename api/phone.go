package api

import (
	"context"
	"fmt"
	"regexp"
	"strings"
	"time"

	"github.com/netlify/gotrue/api/sms_provider"
	"github.com/netlify/gotrue/crypto"
	"github.com/netlify/gotrue/models"
	"github.com/netlify/gotrue/storage"
	"github.com/pkg/errors"
)

const e164Format = `^[1-9]\d{1,14}$`
const defaultSmsMessage = "Your code is %v"

const (
	phoneConfirmationOtp     = "confirmation"
	phoneReauthenticationOtp = "reauthentication"
)

func (a *API) validatePhone(phone string) (string, error) {
	phone = a.formatPhoneNumber(phone)
	if isValid := a.validateE164Format(phone); !isValid {
		return "", unprocessableEntityError("Invalid phone number format")
	}
	return phone, nil
}

// validateE165Format checks if phone number follows the E.164 format
func (a *API) validateE164Format(phone string) bool {
	// match should never fail as long as regexp is valid
	matched, _ := regexp.Match(e164Format, []byte(phone))
	return matched
}

// formatPhoneNumber removes "+" and whitespaces in a phone number
func (a *API) formatPhoneNumber(phone string) string {
	return strings.ReplaceAll(strings.Trim(phone, "+"), " ", "")
}

// sendPhoneConfirmation sends an otp to the user's phone number
func (a *API) sendPhoneConfirmation(ctx context.Context, tx *storage.Connection, user *models.User, phone, otpType string, smsProvider sms_provider.SmsProvider) error {
	config := a.getConfig(ctx)

	var token *string
	var sentAt *time.Time

	includeFields := []string{}
	switch otpType {
	case phoneChangeVerification:
		token = &user.PhoneChangeToken
		sentAt = user.PhoneChangeSentAt
		user.PhoneChange = phone
		includeFields = append(includeFields, "phone_change", "phone_change_token", "phone_change_sent_at")
	case phoneConfirmationOtp:
		token = &user.ConfirmationToken
		sentAt = user.ConfirmationSentAt
		includeFields = append(includeFields, "confirmation_token", "confirmation_sent_at")
	case phoneReauthenticationOtp:
		token = &user.ReauthenticationToken
		sentAt = user.ReauthenticationSentAt
		includeFields = append(includeFields, "reauthentication_token", "reauthentication_sent_at")
	default:
		return internalServerError("invalid otp type")
	}

	if sentAt != nil && !sentAt.Add(config.Sms.MaxFrequency).Before(time.Now()) {
		return MaxFrequencyLimitError
	}

	oldToken := *token
	otp, err := crypto.GenerateOtp(config.Sms.OtpLength)
	if err != nil {
		return internalServerError("error generating otp").WithInternalError(err)
	}
	*token = otp

	var message string
	if config.Sms.Template == "" {
		message = fmt.Sprintf(defaultSmsMessage, *token)
	} else {
		message = strings.Replace(config.Sms.Template, "{{ .Code }}", *token, -1)
	}

	if serr := smsProvider.SendSms(phone, message); serr != nil {
		*token = oldToken
		return serr
	}

	now := time.Now()

<<<<<<< HEAD
	return errors.Wrap(tx.UpdateOnly(user, "confirmation_token", "confirmation_sent_at"), "Database error updating user for confirmation")
}

func (a *API) savePhoneConfirmation(ctx context.Context, tx *storage.Connection, user *models.User, phone string) (string, error) {
	config := a.getConfig(ctx)

	if user.ConfirmationSentAt != nil && !user.ConfirmationSentAt.Add(config.Sms.MaxFrequency).Before(time.Now()) {
		return "", MaxFrequencyLimitError
	}

	otp, err := crypto.GenerateOtp(config.Sms.OtpLength)
	if err != nil {
		return "", internalServerError("error generating otp").WithInternalError(err)
	}
	user.ConfirmationToken = otp

	now := time.Now()
	user.ConfirmationSentAt = &now

	return otp, errors.Wrap(tx.UpdateOnly(user, "confirmation_token", "confirmation_sent_at"), "Database error saving user for confirmation")
=======
	switch otpType {
	case phoneConfirmationOtp:
		user.ConfirmationSentAt = &now
	case phoneChangeVerification:
		user.PhoneChangeSentAt = &now
	case phoneReauthenticationOtp:
		user.ReauthenticationSentAt = &now
	}

	return errors.Wrap(tx.UpdateOnly(user, includeFields...), "Database error updating user for confirmation")
>>>>>>> ca839e42
}<|MERGE_RESOLUTION|>--- conflicted
+++ resolved
@@ -93,8 +93,16 @@
 
 	now := time.Now()
 
-<<<<<<< HEAD
-	return errors.Wrap(tx.UpdateOnly(user, "confirmation_token", "confirmation_sent_at"), "Database error updating user for confirmation")
+	switch otpType {
+	case phoneConfirmationOtp:
+		user.ConfirmationSentAt = &now
+	case phoneChangeVerification:
+		user.PhoneChangeSentAt = &now
+	case phoneReauthenticationOtp:
+		user.ReauthenticationSentAt = &now
+	}
+
+	return errors.Wrap(tx.UpdateOnly(user, includeFields...), "Database error updating user for confirmation")
 }
 
 func (a *API) savePhoneConfirmation(ctx context.Context, tx *storage.Connection, user *models.User, phone string) (string, error) {
@@ -114,16 +122,4 @@
 	user.ConfirmationSentAt = &now
 
 	return otp, errors.Wrap(tx.UpdateOnly(user, "confirmation_token", "confirmation_sent_at"), "Database error saving user for confirmation")
-=======
-	switch otpType {
-	case phoneConfirmationOtp:
-		user.ConfirmationSentAt = &now
-	case phoneChangeVerification:
-		user.PhoneChangeSentAt = &now
-	case phoneReauthenticationOtp:
-		user.ReauthenticationSentAt = &now
-	}
-
-	return errors.Wrap(tx.UpdateOnly(user, includeFields...), "Database error updating user for confirmation")
->>>>>>> ca839e42
 }