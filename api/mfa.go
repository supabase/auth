package api

import (
	"bytes"
	"encoding/base64"
	"encoding/json"
	"fmt"
	"github.com/netlify/gotrue/crypto"
	"github.com/netlify/gotrue/models"
	"github.com/netlify/gotrue/storage"
	"github.com/pquerna/otp/totp"
	"image/png"
	"net/http"
	"time"
)

type EnrollFactorParams struct {
	FriendlyName string `json:"friendly_name"`
	FactorType   string `json:"factor_type"`
	Issuer       string `json:"issuer"`
}

type TOTPObject struct {
	QRCode string `json:"qr_code"`
	Secret string `json:"secret"`
	URI    string `json:"uri"`
}

type EnrollFactorResponse struct {
	ID        string `json:"id"`
	CreatedAt string `json:"created_at"`
	Type      string `json:"type"`
	TOTP      TOTPObject
}

type VerifyFactorParams struct {
	ChallengeID string `json:"challenge_id"`
	Code        string `json:"code"`
}

type ChallengeFactorResponse struct {
	ID        string `json:"id"`
<<<<<<< HEAD
	UpdatedAt string `json:"updated_at"`
=======
	CreatedAt string `json:"created_at"`
>>>>>>> cc1dd360
	ExpiresAt string `json:"expires_at"`
}

type VerifyFactorResponse struct {
	Success string `json:"success"`
}

type UnenrollFactorResponse struct {
	Success string `json:"success"`
}

type UnenrollFactorParams struct {
	Code string `json:"code"`
}

func (a *API) EnrollFactor(w http.ResponseWriter, r *http.Request) error {
	const factorPrefix = "factor"
	const imageSideLength = 300
	ctx := r.Context()
	user := getUser(ctx)
	instanceID := getInstanceID(ctx)

	params := &EnrollFactorParams{}
	jsonDecoder := json.NewDecoder(r.Body)
	err := jsonDecoder.Decode(params)
	if err != nil {
		return badRequestError(err.Error())
	}
	if (params.FactorType != "totp") && (params.FactorType != "webauthn") {
		return unprocessableEntityError("FactorType needs to be either 'totp' or 'webauthn'")
	}
	if params.Issuer == "" {
		return unprocessableEntityError("Issuer is required")
	}
	// TODO(Joel): Review this portion when email is no longer a primary key
	key, err := totp.Generate(totp.GenerateOpts{
		Issuer:      params.Issuer,
		AccountName: user.GetEmail(),
	})
	if err != nil {
		return internalServerError("Error generating QR Code secret key").WithInternalError(err)
	}
	var buf bytes.Buffer
	img, err := key.Image(imageSideLength, imageSideLength)
	png.Encode(&buf, img)
	if err != nil {
		return internalServerError("Error generating QR Code image").WithInternalError(err)
	}
	qrAsBase64 := base64.StdEncoding.EncodeToString(buf.Bytes())
	factorID := fmt.Sprintf("%s_%s", factorPrefix, crypto.SecureToken())
	factor, terr := models.NewFactor(user, params.FriendlyName, factorID, params.FactorType, models.FactorDisabledState, key.Secret())
	if terr != nil {
		return internalServerError("Database error creating factor").WithInternalError(err)
	}
	terr = a.db.Transaction(func(tx *storage.Connection) error {
		if terr = tx.Create(factor); terr != nil {
			return terr
		}
		if terr := models.NewAuditLogEntry(tx, instanceID, user, models.EnrollFactorAction, r.RemoteAddr, nil); terr != nil {
			return terr
		}
		return nil
	})
	return sendJSON(w, http.StatusOK, &EnrollFactorResponse{
		ID:   factor.ID,
		Type: factor.FactorType,
		TOTP: TOTPObject{
			QRCode: fmt.Sprintf("data:img/png;base64,%v", qrAsBase64),
			Secret: factor.SecretKey,
			URI:    key.URL(),
		},
	})
}
func (a *API) ChallengeFactor(w http.ResponseWriter, r *http.Request) error {
	ctx := r.Context()
	config := a.getConfig(ctx)
	user := getUser(ctx)
	factor := getFactor(ctx)
	instanceID := getInstanceID(ctx)
	challenge, terr := models.NewChallenge(factor)
	if terr != nil {
		return internalServerError("Database error creating challenge").WithInternalError(terr)
	}

	terr = a.db.Transaction(func(tx *storage.Connection) error {
		if terr = tx.Create(challenge); terr != nil {
			return terr
		}
		if terr := models.NewAuditLogEntry(tx, instanceID, user, models.CreateChallengeAction, r.RemoteAddr, map[string]interface{}{
			"factor_id":     factor.ID,
			"factor_status": factor.Status,
		}); terr != nil {
			return terr
		}
		return nil
	})
	if terr != nil {
		return terr
	}

	creationTime := challenge.CreatedAt
	expiryTime := creationTime.Add(time.Second * time.Duration(config.MFA.ChallengeExpiryDuration))
	return sendJSON(w, http.StatusOK, &ChallengeFactorResponse{
		ID:        challenge.ID,
		ExpiresAt: expiryTime.String(),
	})
}

func (a *API) VerifyFactor(w http.ResponseWriter, r *http.Request) error {
	var err error
	ctx := r.Context()
	config := a.getConfig(ctx)
	user := getUser(ctx)
	factor := getFactor(ctx)
	instanceID := getInstanceID(ctx)

	params := &VerifyFactorParams{}
	jsonDecoder := json.NewDecoder(r.Body)
	err = jsonDecoder.Decode(params)
	if err != nil {
		return badRequestError("Please check the params passed into VerifyFactor: %v", err)
	}

	challenge, err := models.FindChallengeByChallengeID(a.db, params.ChallengeID)
	if err != nil {
		if models.IsNotFoundError(err) {
			return notFoundError(err.Error())
		}
		return internalServerError("Database error finding Challenge").WithInternalError(err)
	}

	hasExpired := time.Now().After(challenge.CreatedAt.Add(time.Second * time.Duration(config.MFA.ChallengeExpiryDuration)))
	if hasExpired {
		err := a.db.Transaction(func(tx *storage.Connection) error {
			if terr := tx.Destroy(challenge); terr != nil {
				return internalServerError("Database error deleting challenge").WithInternalError(terr)
			}

			return nil
		})
		if err != nil {
			return err
		}

		return expiredChallengeError("%v has expired, please verify against another challenge or create a new challenge.", challenge.ID)
	}

	err = a.db.Transaction(func(tx *storage.Connection) error {
		if err = models.NewAuditLogEntry(tx, instanceID, user, models.VerifyFactorAction, r.RemoteAddr, map[string]interface{}{
			"factor_id":    factor.ID,
			"challenge_id": challenge.ID,
		}); err != nil {
			return err
		}
		if err = challenge.Verify(a.db); err != nil {
			return err
		}
		if factor.Status != models.FactorVerifiedState {
			if err = factor.UpdateStatus(a.db, models.FactorVerifiedState); err != nil {
				return err
			}
		}
		return nil
	})
	valid := totp.Validate(params.Code, factor.SecretKey)
	if !valid {
		return unauthorizedError("Invalid TOTP code entered")
	}

	return sendJSON(w, http.StatusOK, &VerifyFactorResponse{
		Success: fmt.Sprintf("%v", valid),
	})

}

func (a *API) UnenrollFactor(w http.ResponseWriter, r *http.Request) error {
	var err error
	ctx := r.Context()
	user := getUser(ctx)
	factor := getFactor(ctx)
	instanceID := getInstanceID(ctx)

	params := &UnenrollFactorParams{}
	jsonDecoder := json.NewDecoder(r.Body)
	err = jsonDecoder.Decode(params)
	if err != nil {
		return badRequestError(err.Error())
	}

	valid := totp.Validate(params.Code, factor.SecretKey)
	if valid != true {
		return unauthorizedError("Invalid code entered")
	}

	err = a.db.Transaction(func(tx *storage.Connection) error {
		if err = tx.Destroy(factor); err != nil {
			return err
		}
		if err = models.NewAuditLogEntry(tx, instanceID, user, models.UnenrollFactorAction, r.RemoteAddr, map[string]interface{}{
			"user_id":   user.ID,
			"factor_id": factor.ID,
		}); err != nil {
			return err
		}
		return nil
	})
	if err != nil {
		return err
	}

	return sendJSON(w, http.StatusOK, &UnenrollFactorResponse{
		Success: fmt.Sprintf("%v", valid),
	})
}<|MERGE_RESOLUTION|>--- conflicted
+++ resolved
@@ -40,11 +40,6 @@
 
 type ChallengeFactorResponse struct {
 	ID        string `json:"id"`
-<<<<<<< HEAD
-	UpdatedAt string `json:"updated_at"`
-=======
-	CreatedAt string `json:"created_at"`
->>>>>>> cc1dd360
 	ExpiresAt string `json:"expires_at"`
 }
 
