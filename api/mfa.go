--- conflicted
+++ resolved
@@ -299,7 +299,7 @@
 	err = a.db.Transaction(func(tx *storage.Connection) error {
 		var terr error
 		if terr := tx.Destroy(factor); terr != nil {
-			return err
+			return terr
 		}
 		if terr = models.NewAuditLogEntry(r, tx, user, models.UnenrollFactorAction, r.RemoteAddr, map[string]interface{}{
 			"user_id":    user.ID,
@@ -308,13 +308,8 @@
 		}); terr != nil {
 			return terr
 		}
-<<<<<<< HEAD
-		if err = factor.DowngradeSessionsToAAL1(tx); err != nil {
-			return err
-=======
-		if terr = models.InvalidateOtherFactorAssociatedSessions(tx, session.ID, user.ID, factor.ID); terr != nil {
-			return terr
->>>>>>> 9929b472
+		if terr = factor.DowngradeSessionsToAAL1(tx); terr != nil {
+			return terr
 		}
 		return nil
 	})
