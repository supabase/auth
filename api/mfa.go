package api

import (
	"bytes"
	"encoding/base64"
	"encoding/json"
	"fmt"
	"github.com/netlify/gotrue/crypto"
	"github.com/netlify/gotrue/models"
	"github.com/netlify/gotrue/storage"
	"github.com/pquerna/otp/totp"
	"image/png"
	"net/http"
	"time"
)

type EnrollFactorParams struct {
	FriendlyName string `json:"friendly_name"`
	FactorType   string `json:"factor_type"`
	Issuer       string `json:"issuer"`
}

type TOTPObject struct {
	QRCode string `json:"qr_code"`
	Secret string `json:"secret"`
	URI    string `json:"uri"`
}

type EnrollFactorResponse struct {
	ID        string `json:"id"`
	CreatedAt string `json:"created_at"`
	Type      string `json:"type"`
	TOTP      TOTPObject
}

type VerifyFactorParams struct {
	ChallengeID string `json:"challenge_id"`
	Code        string `json:"code"`
}

type ChallengeFactorResponse struct {
	ID        string `json:"id"`
	CreatedAt string `json:"created_at"`
	UpdatedAt string `json:"updated_at"`
	ExpiresAt string `json:"expires_at"`
}

<<<<<<< HEAD
type LoginParams struct {
}

type LoginResponse struct {
}

type RecoveryCodesResponse struct {
	RecoveryCodes []string `json:"recovery_codes"`
=======
type VerifyFactorResponse struct {
	Success string `json:"success"`
>>>>>>> 835fa5a5
}

type UnenrollFactorResponse struct {
	Success string `json:"success"`
}

type UnenrollFactorParams struct {
	Code string `json:"code"`
}

// RecoveryCodesResponse represents a successful recovery code generation response
type RecoveryCodesResponse struct {
	RecoveryCodes []string `json:"recovery_codes"`
}

func (a *API) GenerateRecoveryCodes(w http.ResponseWriter, r *http.Request) error {
	const numRecoveryCodes = 8
	const recoveryCodeLength = 8
	ctx := r.Context()
	user := getUser(ctx)
	instanceID := getInstanceID(ctx)
	recoveryCodeModels := []*models.RecoveryCode{}
	var terr error
	var recoveryCode string
	var recoveryCodes []string
	var recoveryCodeModel *models.RecoveryCode
	for i := 0; i < numRecoveryCodes; i++ {
		recoveryCode = crypto.SecureToken(recoveryCodeLength)
		recoveryCodeModel, terr = models.NewRecoveryCode(user, recoveryCode)
		if terr != nil {
			return internalServerError("Error creating recovery code").WithInternalError(terr)
		}
		recoveryCodes = append(recoveryCodes, recoveryCode)
		recoveryCodeModels = append(recoveryCodeModels, recoveryCodeModel)
	}
	terr = a.db.Transaction(func(tx *storage.Connection) error {
		for _, recoveryCodeModel := range recoveryCodeModels {
			if terr = tx.Create(recoveryCodeModel); terr != nil {
				return terr
			}
		}

		if terr := models.NewAuditLogEntry(tx, instanceID, user, models.GenerateRecoveryCodesAction, r.RemoteAddr, nil); terr != nil {
			return terr
		}
		return nil
	})
	if terr != nil {
		return terr
	}

	return sendJSON(w, http.StatusOK, &RecoveryCodesResponse{
		RecoveryCodes: recoveryCodes,
	})
}

func (a *API) EnrollFactor(w http.ResponseWriter, r *http.Request) error {
	const factorPrefix = "factor"
	const imageSideLength = 300
	ctx := r.Context()
	user := getUser(ctx)
	instanceID := getInstanceID(ctx)

	params := &EnrollFactorParams{}
	jsonDecoder := json.NewDecoder(r.Body)
	err := jsonDecoder.Decode(params)
	if err != nil {
		return badRequestError(err.Error())
	}
	if (params.FactorType != "totp") && (params.FactorType != "webauthn") {
		return unprocessableEntityError("FactorType needs to be either 'totp' or 'webauthn'")
	}
	// TODO(Joel): Review this portion when email is no longer a primary key
	key, err := totp.Generate(totp.GenerateOpts{
		Issuer:      params.Issuer,
		AccountName: user.GetEmail(),
	})
	if err != nil {
		return internalServerError("Error generating QR Code secret key").WithInternalError(err)
	}
	var buf bytes.Buffer
	img, err := key.Image(imageSideLength, imageSideLength)
	png.Encode(&buf, img)
	if err != nil {
		return internalServerError("Error generating QR Code image").WithInternalError(err)
	}
	qrAsBase64 := base64.StdEncoding.EncodeToString(buf.Bytes())
	factorID := fmt.Sprintf("%s_%s", factorPrefix, crypto.SecureToken())
	// TODO(Joel): Convert constants into an Enum in future
	factor, terr := models.NewFactor(user, params.FriendlyName, factorID, params.FactorType, models.FactorDisabledState, key.Secret())
	if terr != nil {
		return internalServerError("Database error creating factor").WithInternalError(err)
	}
	terr = a.db.Transaction(func(tx *storage.Connection) error {
		if terr = tx.Create(factor); terr != nil {
			return terr
		}
		if terr := models.NewAuditLogEntry(tx, instanceID, user, models.EnrollFactorAction, r.RemoteAddr, nil); terr != nil {
			return terr
		}
		return nil
	})
	return sendJSON(w, http.StatusOK, &EnrollFactorResponse{
		ID:   factor.ID,
		Type: factor.FactorType,
		TOTP: TOTPObject{
			QRCode: fmt.Sprintf("data:img/png;base64,%v", qrAsBase64),
			Secret: factor.SecretKey,
			URI:    key.URL(),
		},
	})
}
func (a *API) ChallengeFactor(w http.ResponseWriter, r *http.Request) error {
	ctx := r.Context()
	config := a.getConfig(ctx)
	user := getUser(ctx)
	factor := getFactor(ctx)
	instanceID := getInstanceID(ctx)
	challenge, terr := models.NewChallenge(factor)
	if terr != nil {
		return internalServerError("Database error creating challenge").WithInternalError(terr)
	}

	terr = a.db.Transaction(func(tx *storage.Connection) error {
		if terr = tx.Create(challenge); terr != nil {
			return terr
		}
		if terr := models.NewAuditLogEntry(tx, instanceID, user, models.CreateChallengeAction, r.RemoteAddr, map[string]interface{}{
			"factor_id":     factor.ID,
			"factor_status": factor.Status,
		}); terr != nil {
			return terr
		}
		return nil
	})
	if terr != nil {
		return terr
	}

	creationTime := challenge.CreatedAt
	expiryTime := creationTime.Add(time.Second * time.Duration(config.MFA.ChallengeExpiryDuration))
	return sendJSON(w, http.StatusOK, &ChallengeFactorResponse{
		ID:        challenge.ID,
		CreatedAt: creationTime.String(),
		ExpiresAt: expiryTime.String(),
	})
}

func (a *API) VerifyFactor(w http.ResponseWriter, r *http.Request) error {
	var err error
	ctx := r.Context()
	config := a.getConfig(ctx)
	user := getUser(ctx)
	factor := getFactor(ctx)
	instanceID := getInstanceID(ctx)

	params := &VerifyFactorParams{}
	jsonDecoder := json.NewDecoder(r.Body)
	err = jsonDecoder.Decode(params)
	if err != nil {
		return badRequestError("Please check the params passed into VerifyFactor: %v", err)
	}

	challenge, err := models.FindChallengeByChallengeID(a.db, params.ChallengeID)
	if err != nil {
		if models.IsNotFoundError(err) {
			return notFoundError(err.Error())
		}
		return internalServerError("Database error finding Challenge").WithInternalError(err)
	}

	hasExpired := time.Now().After(challenge.CreatedAt.Add(time.Second * time.Duration(config.MFA.ChallengeExpiryDuration)))
	if hasExpired {
		err := a.db.Transaction(func(tx *storage.Connection) error {
			if terr := tx.Destroy(challenge); terr != nil {
				return internalServerError("Database error deleting challenge").WithInternalError(terr)
			}

			return nil
		})
		if err != nil {
			return err
		}

		return expiredChallengeError("%v has expired, please verify against another challenge or create a new challenge.", challenge.ID)
	}

	err = a.db.Transaction(func(tx *storage.Connection) error {
		if err = models.NewAuditLogEntry(tx, instanceID, user, models.VerifyFactorAction, r.RemoteAddr, map[string]interface{}{
			"factor_id":    factor.ID,
			"challenge_id": params.ChallengeID,
		}); err != nil {
			return err
		}
		if err = challenge.Verify(a.db); err != nil {
			return err
		}
		if factor.Status != models.FactorVerifiedState {
			if err = factor.UpdateStatus(a.db, models.FactorVerifiedState); err != nil {
				return err
			}
		}
		return nil
	})
	valid := totp.Validate(params.Code, factor.SecretKey)
	if !valid {
		return unauthorizedError("Invalid TOTP code entered")
	}

	return sendJSON(w, http.StatusOK, &VerifyFactorResponse{
		Success: fmt.Sprintf("%v", valid),
	})

}

func (a *API) UnenrollFactor(w http.ResponseWriter, r *http.Request) error {
	var err error
	ctx := r.Context()
	user := getUser(ctx)
	factor := getFactor(ctx)
	instanceID := getInstanceID(ctx)

	params := &UnenrollFactorParams{}
	jsonDecoder := json.NewDecoder(r.Body)
	err = jsonDecoder.Decode(params)
	if err != nil {
		return badRequestError(err.Error())
	}

	valid := totp.Validate(params.Code, factor.SecretKey)
	if valid != true {
		return unauthorizedError("Invalid code entered")
	}

	err = a.db.Transaction(func(tx *storage.Connection) error {
		if err = tx.Destroy(factor); err != nil {
			return err
		}
		if err = models.NewAuditLogEntry(tx, instanceID, user, models.UnenrollFactorAction, r.RemoteAddr, map[string]interface{}{
			"user_id":   user.ID,
			"factor_id": factor.ID,
		}); err != nil {
			return err
		}
		return nil
	})

	return sendJSON(w, http.StatusOK, &UnenrollFactorResponse{
		Success: fmt.Sprintf("%v", valid),
	})
}

// Endpoint to handle step up login flows
func (a *API) MFALogin(w http.ResponseWriter, r *http.Request) error {
	// Check if the factor status is verified, if not return error

	// 		return nil
	// 	})
	// 	if err != nil {
	// 		return err
	// 	}
	// 	metering.RecordLogin("token", user.ID, instanceID)
	return sendJSON(w, http.StatusOK, map[string]interface{}{})
}<|MERGE_RESOLUTION|>--- conflicted
+++ resolved
@@ -45,19 +45,14 @@
 	ExpiresAt string `json:"expires_at"`
 }
 
-<<<<<<< HEAD
 type LoginParams struct {
 }
 
 type LoginResponse struct {
 }
 
-type RecoveryCodesResponse struct {
-	RecoveryCodes []string `json:"recovery_codes"`
-=======
 type VerifyFactorResponse struct {
 	Success string `json:"success"`
->>>>>>> 835fa5a5
 }
 
 type UnenrollFactorResponse struct {
