package api

import (
	"bytes"
	"encoding/base64"
	"encoding/json"
	"fmt"
	"github.com/netlify/gotrue/crypto"
	"github.com/netlify/gotrue/models"
	"github.com/netlify/gotrue/storage"
	"github.com/pquerna/otp/totp"
	"image/png"
	"net/http"
	"time"
)

type EnrollFactorParams struct {
	FriendlyName string `json:"friendly_name"`
	FactorType   string `json:"factor_type"`
	Issuer       string `json:"issuer"`
}

type TOTPObject struct {
	QRCode string `json:"qr_code"`
	Secret string `json:"secret"`
	URI    string `json:"uri"`
}

type EnrollFactorResponse struct {
	ID        string `json:"id"`
	CreatedAt string `json:"created_at"`
	Type      string `json:"type"`
	TOTP      TOTPObject
}

type VerifyFactorParams struct {
	ChallengeID string `json:"challenge_id"`
	Code        string `json:"code"`
}

type ChallengeFactorResponse struct {
	ID        string `json:"id"`
	CreatedAt string `json:"created_at"`
	UpdatedAt string `json:"updated_at"`
	ExpiresAt string `json:"expires_at"`
}

type LoginParams struct {
}

type LoginResponse struct {
}

type LoginParams struct {
}

type LoginResponse struct {
}

type VerifyFactorResponse struct {
	Success string `json:"success"`
}

type UnenrollFactorResponse struct {
	Success string `json:"success"`
}

type UnenrollFactorParams struct {
	Code string `json:"code"`
}

// RecoveryCodesResponse represents a successful recovery code generation response
type RecoveryCodesResponse struct {
	RecoveryCodes []string `json:"recovery_codes"`
}

func (a *API) GenerateRecoveryCodes(w http.ResponseWriter, r *http.Request) error {
	const numRecoveryCodes = 8
	const recoveryCodeLength = 8
	ctx := r.Context()
	user := getUser(ctx)
	instanceID := getInstanceID(ctx)
	recoveryCodeModels := []*models.RecoveryCode{}
	var terr error
	var recoveryCode string
	var recoveryCodes []string
	var recoveryCodeModel *models.RecoveryCode
	for i := 0; i < numRecoveryCodes; i++ {
		recoveryCode = crypto.SecureToken(recoveryCodeLength)
		recoveryCodeModel, terr = models.NewRecoveryCode(user, recoveryCode)
		if terr != nil {
			return internalServerError("Error creating recovery code").WithInternalError(terr)
		}
		recoveryCodes = append(recoveryCodes, recoveryCode)
		recoveryCodeModels = append(recoveryCodeModels, recoveryCodeModel)
	}
	terr = a.db.Transaction(func(tx *storage.Connection) error {
		for _, recoveryCodeModel := range recoveryCodeModels {
			if terr = tx.Create(recoveryCodeModel); terr != nil {
				return terr
			}
		}

		if terr := models.NewAuditLogEntry(tx, instanceID, user, models.GenerateRecoveryCodesAction, r.RemoteAddr, nil); terr != nil {
			return terr
		}
		return nil
	})
	if terr != nil {
		return terr
	}

	return sendJSON(w, http.StatusOK, &RecoveryCodesResponse{
		RecoveryCodes: recoveryCodes,
	})
}

func (a *API) EnrollFactor(w http.ResponseWriter, r *http.Request) error {
	const factorPrefix = "factor"
	const imageSideLength = 300
	ctx := r.Context()
	user := getUser(ctx)
	instanceID := getInstanceID(ctx)

	params := &EnrollFactorParams{}
	jsonDecoder := json.NewDecoder(r.Body)
	err := jsonDecoder.Decode(params)
	if err != nil {
		return badRequestError(err.Error())
	}
	if (params.FactorType != "totp") && (params.FactorType != "webauthn") {
		return unprocessableEntityError("FactorType needs to be either 'totp' or 'webauthn'")
	}
	// TODO(Joel): Review this portion when email is no longer a primary key
	key, err := totp.Generate(totp.GenerateOpts{
		Issuer:      params.Issuer,
		AccountName: user.GetEmail(),
	})
	if err != nil {
		return internalServerError("Error generating QR Code secret key").WithInternalError(err)
	}
	var buf bytes.Buffer
	img, err := key.Image(imageSideLength, imageSideLength)
	png.Encode(&buf, img)
	if err != nil {
		return internalServerError("Error generating QR Code image").WithInternalError(err)
	}
	qrAsBase64 := base64.StdEncoding.EncodeToString(buf.Bytes())
	factorID := fmt.Sprintf("%s_%s", factorPrefix, crypto.SecureToken())
	// TODO(Joel): Convert constants into an Enum in future
	factor, terr := models.NewFactor(user, params.FriendlyName, factorID, params.FactorType, models.FactorDisabledState, key.Secret())
	if terr != nil {
		return internalServerError("Database error creating factor").WithInternalError(err)
	}
	terr = a.db.Transaction(func(tx *storage.Connection) error {
		if terr = tx.Create(factor); terr != nil {
			return terr
		}
		if terr := models.NewAuditLogEntry(tx, instanceID, user, models.EnrollFactorAction, r.RemoteAddr, nil); terr != nil {
			return terr
		}
		return nil
	})
	return sendJSON(w, http.StatusOK, &EnrollFactorResponse{
		ID:   factor.ID,
		Type: factor.FactorType,
		TOTP: TOTPObject{
			QRCode: fmt.Sprintf("data:img/png;base64,%v", qrAsBase64),
			Secret: factor.SecretKey,
			URI:    key.URL(),
		},
	})
}
func (a *API) ChallengeFactor(w http.ResponseWriter, r *http.Request) error {
	ctx := r.Context()
	config := a.getConfig(ctx)
	user := getUser(ctx)
	factor := getFactor(ctx)
	instanceID := getInstanceID(ctx)
	challenge, terr := models.NewChallenge(factor)
	if terr != nil {
		return internalServerError("Database error creating challenge").WithInternalError(terr)
	}

	terr = a.db.Transaction(func(tx *storage.Connection) error {
		if terr = tx.Create(challenge); terr != nil {
			return terr
		}
		if terr := models.NewAuditLogEntry(tx, instanceID, user, models.CreateChallengeAction, r.RemoteAddr, map[string]interface{}{
			"factor_id":     factor.ID,
			"factor_status": factor.Status,
		}); terr != nil {
			return terr
		}
		return nil
	})
	if terr != nil {
		return terr
	}

	creationTime := challenge.CreatedAt
	expiryTime := creationTime.Add(time.Second * time.Duration(config.MFA.ChallengeExpiryDuration))
	return sendJSON(w, http.StatusOK, &ChallengeFactorResponse{
		ID:        challenge.ID,
		CreatedAt: creationTime.String(),
		ExpiresAt: expiryTime.String(),
	})
}

// Endpoint to handle step up login flows
func (a *API) MFALogin(w http.ResponseWriter, r *http.Request) error {
	// Check if the factor status is verified, if not return error
	// Find the factor
	// if factor is not verified return error
	//
	// Check if the challenge hasn't expried and that there's a corresponding twoFactorID which has been made in the past 5 minutes
	// We need a separate two factor ID
	// Logic here should be same as verify
	//
	//
	// Here, after we verify and if it succeds we return the access token
	// var tokenString string
	// var newTokenResponse *AccessTokenResponse
	// err = a.db.Transaction(func(tx *storage.Connection) error {
	// 		var terr error
	// 		if terr = models.NewAuditLogEntry(tx, instanceID, user, models.TokenRefreshedAction, "", nil); terr != nil {
	// 			return terr
	// 		}

	// 		if newToken == nil {
	// 			newToken, terr = models.GrantRefreshTokenSwap(tx, user, token)
	// 			if terr != nil {
	// 				return internalServerError(terr.Error())
	// 			}
	// 		}

	// 		tokenString, terr = generateAccessToken(user, time.Second*time.Duration(config.JWT.Exp), config.JWT.Secret)
	// 		if terr != nil {
	// 			return internalServerError("error generating jwt token").WithInternalError(terr)
	// 		}

	// 		newTokenResponse = &AccessTokenResponse{
	// 			Token:        tokenString,
	// 			TokenType:    "bearer",
	// 			ExpiresIn:    config.JWT.Exp,
	// 			RefreshToken: newToken.Token,
	// 			User:         user,
	// 		}
	// 		if terr = a.setCookieTokens(config, newTokenResponse, false, w); terr != nil {
	// 			return internalServerError("Failed to set JWT cookie. %s", terr)
	// 		}

	// 		return nil
	// 	})
	// 	if err != nil {
	// 		return err
	// 	}
	// 	metering.RecordLogin("token", user.ID, instanceID)
	return sendJSON(w, http.StatusOK, nil)
func (a *API) VerifyFactor(w http.ResponseWriter, r *http.Request) error {
	var err error
	ctx := r.Context()
	config := a.getConfig(ctx)
	user := getUser(ctx)
	factor := getFactor(ctx)
	instanceID := getInstanceID(ctx)

	params := &VerifyFactorParams{}
	jsonDecoder := json.NewDecoder(r.Body)
	err = jsonDecoder.Decode(params)
	if err != nil {
		return badRequestError("Please check the params passed into VerifyFactor: %v", err)
	}

	challenge, err := models.FindChallengeByChallengeID(a.db, params.ChallengeID)
	if err != nil {
		if models.IsNotFoundError(err) {
			return notFoundError(err.Error())
		}
		return internalServerError("Database error finding Challenge").WithInternalError(err)
	}

	hasExpired := time.Now().After(challenge.CreatedAt.Add(time.Second * time.Duration(config.MFA.ChallengeExpiryDuration)))
	if hasExpired {
		err := a.db.Transaction(func(tx *storage.Connection) error {
			if terr := tx.Destroy(challenge); terr != nil {
				return internalServerError("Database error deleting challenge").WithInternalError(terr)
			}

			return nil
		})
		if err != nil {
			return err
		}

		return expiredChallengeError("%v has expired, please verify against another challenge or create a new challenge.", challenge.ID)
	}

	err = a.db.Transaction(func(tx *storage.Connection) error {
		if err = models.NewAuditLogEntry(tx, instanceID, user, models.VerifyFactorAction, r.RemoteAddr, map[string]interface{}{
			"factor_id":    factor.ID,
			"challenge_id": params.ChallengeID,
		}); err != nil {
			return err
		}
		if err = challenge.Verify(a.db); err != nil {
			return err
		}
		if factor.Status != models.FactorVerifiedState {
			if err = factor.UpdateStatus(a.db, models.FactorVerifiedState); err != nil {
				return err
			}
		}
		return nil
	})
	valid := totp.Validate(params.Code, factor.SecretKey)
	if !valid {
		return unauthorizedError("Invalid TOTP code entered")
	}

	return sendJSON(w, http.StatusOK, &VerifyFactorResponse{
		Success: fmt.Sprintf("%v", valid),
	})

}

func (a *API) UnenrollFactor(w http.ResponseWriter, r *http.Request) error {
	var err error
	ctx := r.Context()
	user := getUser(ctx)
	factor := getFactor(ctx)
	instanceID := getInstanceID(ctx)

	params := &UnenrollFactorParams{}
	jsonDecoder := json.NewDecoder(r.Body)
	err = jsonDecoder.Decode(params)
	if err != nil {
		return badRequestError(err.Error())
	}

	valid := totp.Validate(params.Code, factor.SecretKey)
	if valid != true {
		return unauthorizedError("Invalid code entered")
	}

	err = a.db.Transaction(func(tx *storage.Connection) error {
		if err = tx.Destroy(factor); err != nil {
			return err
		}
		if err = models.NewAuditLogEntry(tx, instanceID, user, models.UnenrollFactorAction, r.RemoteAddr, map[string]interface{}{
			"user_id":   user.ID,
			"factor_id": factor.ID,
		}); err != nil {
			return err
		}
		return nil
	})
<<<<<<< HEAD

	return sendJSON(w, http.StatusOK, &UnenrollFactorResponse{
		Success: fmt.Sprintf("%v", valid),
	})
}

// Endpoint to handle step up login flows
func (a *API) MFALogin(w http.ResponseWriter, r *http.Request) error {
	// Check if the factor status is verified, if not return error

	// 		return nil
	// 	})
	// 	if err != nil {
	// 		return err
	// 	}
	// 	metering.RecordLogin("token", user.ID, instanceID)
	return sendJSON(w, http.StatusOK, map[string]interface{}{})
=======
>>>>>>> f7623c1e
}<|MERGE_RESOLUTION|>--- conflicted
+++ resolved
@@ -43,12 +43,6 @@
 	CreatedAt string `json:"created_at"`
 	UpdatedAt string `json:"updated_at"`
 	ExpiresAt string `json:"expires_at"`
-}
-
-type LoginParams struct {
-}
-
-type LoginResponse struct {
 }
 
 type LoginParams struct {
@@ -257,6 +251,8 @@
 	// 	}
 	// 	metering.RecordLogin("token", user.ID, instanceID)
 	return sendJSON(w, http.StatusOK, nil)
+}
+
 func (a *API) VerifyFactor(w http.ResponseWriter, r *http.Request) error {
 	var err error
 	ctx := r.Context()
@@ -355,24 +351,8 @@
 		}
 		return nil
 	})
-<<<<<<< HEAD
 
 	return sendJSON(w, http.StatusOK, &UnenrollFactorResponse{
 		Success: fmt.Sprintf("%v", valid),
 	})
-}
-
-// Endpoint to handle step up login flows
-func (a *API) MFALogin(w http.ResponseWriter, r *http.Request) error {
-	// Check if the factor status is verified, if not return error
-
-	// 		return nil
-	// 	})
-	// 	if err != nil {
-	// 		return err
-	// 	}
-	// 	metering.RecordLogin("token", user.ID, instanceID)
-	return sendJSON(w, http.StatusOK, map[string]interface{}{})
-=======
->>>>>>> f7623c1e
 }