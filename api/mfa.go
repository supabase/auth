package api

import (
	"bytes"
	"encoding/base64"
	"encoding/json"
	"fmt"
	"github.com/netlify/gotrue/crypto"
	"github.com/netlify/gotrue/models"
	"github.com/netlify/gotrue/storage"
	"github.com/pquerna/otp/totp"
	"image/png"
	"net/http"
	"time"
)

type EnrollFactorParams struct {
	FriendlyName string `json:"friendly_name"`
	FactorType   string `json:"factor_type"`
	Issuer       string `json:"issuer"`
}

type TOTPObject struct {
	QRCode string `json:"qr_code"`
	Secret string `json:"secret"`
	URI    string `json:"uri"`
}

type EnrollFactorResponse struct {
	ID        string `json:"id"`
	CreatedAt string `json:"created_at"`
	Type      string `json:"type"`
	TOTP      TOTPObject
}

type ChallengeFactorParams struct {
	FactorID     string `json:"factor_id"`
	FriendlyName string `json:"friendly_name"`
}

type VerifyFactorParams struct {
	ChallengeID string `json:"challenge_id"`
	Code        string `json:"code"`
}

type ChallengeFactorResponse struct {
	ID           string `json:"id"`
	CreatedAt    string `json:"created_at"`
	UpdatedAt    string `json:"updated_at"`
	ExpiresAt    string `json:"expires_at"`
	FactorID     string `json:"factor_id"`
	FriendlyName string `json:"friendly_name"`
}

<<<<<<< HEAD
type LoginParams struct {
}

type LoginResponse struct {
}

=======
type VerifyFactorResponse struct {
	ChallengeID string `json:"challenge_id"`
	MFAType     string `json:"mfa_type"`
	Success     string `json:"success"`
}

// RecoveryCodesResponse represents a successful recovery code generation response
>>>>>>> 560cbc71
type RecoveryCodesResponse struct {
	RecoveryCodes []string `json:"recovery_codes"`
}

func (a *API) EnableMFA(w http.ResponseWriter, r *http.Request) error {
	ctx := r.Context()
	user := getUser(ctx)
	instanceID := getInstanceID(ctx)
	err := a.db.Transaction(func(tx *storage.Connection) error {
		if terr := user.EnableMFA(tx); terr != nil {
			return terr
		}
		if terr := models.NewAuditLogEntry(tx, instanceID, user, models.UserModifiedAction, r.RemoteAddr, map[string]interface{}{
			"user_id":    user.ID,
			"user_email": user.Email,
			"user_phone": user.Phone,
		}); terr != nil {
			return terr
		}
		return nil
	})
	if err != nil {
		return err
	}
	return sendJSON(w, http.StatusOK, user)
}

func (a *API) DisableMFA(w http.ResponseWriter, r *http.Request) error {
	ctx := r.Context()
	user := getUser(ctx)
	instanceID := getInstanceID(ctx)
	err := a.db.Transaction(func(tx *storage.Connection) error {
		if terr := user.DisableMFA(tx); terr != nil {
			return terr
		}
		if terr := models.NewAuditLogEntry(tx, instanceID, user, models.UserModifiedAction, r.RemoteAddr, map[string]interface{}{
			"user_id":    user.ID,
			"user_email": user.Email,
			"user_phone": user.Phone,
		}); terr != nil {
			return terr
		}
		return nil
	})
	if err != nil {
		return err
	}
	return sendJSON(w, http.StatusOK, user)
}

func (a *API) GenerateRecoveryCodes(w http.ResponseWriter, r *http.Request) error {
	const numRecoveryCodes = 8
	const recoveryCodeLength = 8
	ctx := r.Context()
	user := getUser(ctx)
	instanceID := getInstanceID(ctx)
	if !user.MFAEnabled {
		return forbiddenError(MFANotEnabledMsg)
	}
	recoveryCodeModels := []*models.RecoveryCode{}
	var terr error
	var recoveryCode string
	var recoveryCodes []string
	var recoveryCodeModel *models.RecoveryCode
	for i := 0; i < numRecoveryCodes; i++ {
		recoveryCode = crypto.SecureToken(recoveryCodeLength)
		recoveryCodeModel, terr = models.NewRecoveryCode(user, recoveryCode)
		if terr != nil {
			return internalServerError("Error creating recovery code").WithInternalError(terr)
		}
		recoveryCodes = append(recoveryCodes, recoveryCode)
		recoveryCodeModels = append(recoveryCodeModels, recoveryCodeModel)
	}
	terr = a.db.Transaction(func(tx *storage.Connection) error {
		for _, recoveryCodeModel := range recoveryCodeModels {
			if terr = tx.Create(recoveryCodeModel); terr != nil {
				return terr
			}
		}

		if terr := models.NewAuditLogEntry(tx, instanceID, user, models.GenerateRecoveryCodesAction, r.RemoteAddr, nil); terr != nil {
			return terr
		}
		return nil
	})
	if terr != nil {
		return terr
	}

	return sendJSON(w, http.StatusOK, &RecoveryCodesResponse{
		RecoveryCodes: recoveryCodes,
	})
}

func (a *API) EnrollFactor(w http.ResponseWriter, r *http.Request) error {
	const factorPrefix = "factor"
	const imageSideLength = 300
	ctx := r.Context()
	user := getUser(ctx)
	instanceID := getInstanceID(ctx)
	if !user.MFAEnabled {
		return forbiddenError(MFANotEnabledMsg)
	}

	params := &EnrollFactorParams{}
	jsonDecoder := json.NewDecoder(r.Body)
	err := jsonDecoder.Decode(params)
	if err != nil {
		return badRequestError(err.Error())
	}
	if (params.FactorType != "totp") && (params.FactorType != "webauthn") {
		return unprocessableEntityError("FactorType needs to be either 'totp' or 'webauthn'")
	}
	// TODO(Joel): Review this portion when email is no longer a primary key
	key, err := totp.Generate(totp.GenerateOpts{
		Issuer:      params.Issuer,
		AccountName: user.GetEmail(),
	})
	if err != nil {
		return internalServerError("Error generating QR Code secret key").WithInternalError(err)
	}
	var buf bytes.Buffer
	img, err := key.Image(imageSideLength, imageSideLength)
	png.Encode(&buf, img)
	if err != nil {
		return internalServerError("Error generating QR Code image").WithInternalError(err)
	}
	qrAsBase64 := base64.StdEncoding.EncodeToString(buf.Bytes())
	factorID := fmt.Sprintf("%s_%s", factorPrefix, crypto.SecureToken())
	// TODO(Joel): Convert constants into an Enum in future
	factor, terr := models.NewFactor(user, params.FriendlyName, factorID, params.FactorType, models.FactorDisabledState, key.Secret())
	if terr != nil {
		return internalServerError("Database error creating factor").WithInternalError(err)
	}
	terr = a.db.Transaction(func(tx *storage.Connection) error {
		if terr = tx.Create(factor); terr != nil {
			return terr
		}
		if terr := models.NewAuditLogEntry(tx, instanceID, user, models.EnrollFactorAction, r.RemoteAddr, nil); terr != nil {
			return terr
		}
		return nil
	})
	return sendJSON(w, http.StatusOK, &EnrollFactorResponse{
		ID:   factor.ID,
		Type: factor.FactorType,
		TOTP: TOTPObject{
			QRCode: fmt.Sprintf("data:img/png;base64,%v", qrAsBase64),
			Secret: factor.SecretKey,
			URI:    key.URL(),
		},
	})
}
func (a *API) ChallengeFactor(w http.ResponseWriter, r *http.Request) error {
	ctx := r.Context()
	config := a.getConfig(ctx)
	user := getUser(ctx)
	instanceID := getInstanceID(ctx)
	if !user.MFAEnabled {
		return forbiddenError(MFANotEnabledMsg)
	}
	var factor *models.Factor
	var err error

	params := &ChallengeFactorParams{}
	jsonDecoder := json.NewDecoder(r.Body)
	err = jsonDecoder.Decode(params)
	if err != nil {
		return badRequestError("Could not read EnrollFactor params: %v", err)
	}
	factorID := params.FactorID
	friendlyName := params.FriendlyName

	if factorID != "" && friendlyName != "" {
		return unprocessableEntityError("Only a FactorID or FactorSimpleName should be provided on signup.")
	}

	if factorID != "" {
		factor, err = models.FindFactorByFactorID(a.db, factorID)
	} else if friendlyName != "" {
		factor, err = models.FindFactorByFriendlyName(a.db, friendlyName)
	} else {
		return unprocessableEntityError("Either FactorID or FactorSimpleName should be provided on signup.")
	}
	if err != nil {
		if models.IsNotFoundError(err) {
			return notFoundError(err.Error())
		}
		return internalServerError("Database error finding factor").WithInternalError(err)
	}

	challenge, terr := models.NewChallenge(factor)
	if terr != nil {
		return internalServerError("Database error creating challenge").WithInternalError(err)
	}

	terr = a.db.Transaction(func(tx *storage.Connection) error {
		if terr = tx.Create(challenge); terr != nil {
			return terr
		}
		if terr := models.NewAuditLogEntry(tx, instanceID, user, models.CreateChallengeAction, r.RemoteAddr, map[string]interface{}{
			"factor_id":     params.FactorID,
			"friendly_name": params.FriendlyName,
			"factor_status": factor.Status,
		}); terr != nil {
			return terr
		}

		return nil
	})
	creationTime := challenge.CreatedAt
	if err != nil {
		return internalServerError("Error parsing database timestamp").WithInternalError(err)
	}

	return sendJSON(w, http.StatusOK, &ChallengeFactorResponse{
		ID:           challenge.ID,
		CreatedAt:    creationTime.String(),
		ExpiresAt:    creationTime.Add(time.Second * time.Duration(config.MFA.ChallengeExpiryDuration)).String(),
		FactorID:     factor.ID,
		FriendlyName: factor.FriendlyName,
	})
}

<<<<<<< HEAD
// Endpoint to handle step up login flows
func (a *API) MFALogin(w http.ResponseWriter, r *http.Request) error {
	// Check if the factor status is verified, if not return error
	// Find the factor
	// if factor is not verified return error
	//
	// Check if the challenge hasn't expried and that there's a corresponding twoFactorID which has been made in the past 5 minutes
	// We need a separate two factor ID
	// Logic here should be same as verify
	//
	//
	// Here, after we verify and if it succeds we return the access token
	// var tokenString string
	// var newTokenResponse *AccessTokenResponse
	// err = a.db.Transaction(func(tx *storage.Connection) error {
	// 		var terr error
	// 		if terr = models.NewAuditLogEntry(tx, instanceID, user, models.TokenRefreshedAction, "", nil); terr != nil {
	// 			return terr
	// 		}

	// 		if newToken == nil {
	// 			newToken, terr = models.GrantRefreshTokenSwap(tx, user, token)
	// 			if terr != nil {
	// 				return internalServerError(terr.Error())
	// 			}
	// 		}

	// 		tokenString, terr = generateAccessToken(user, time.Second*time.Duration(config.JWT.Exp), config.JWT.Secret)
	// 		if terr != nil {
	// 			return internalServerError("error generating jwt token").WithInternalError(terr)
	// 		}

	// 		newTokenResponse = &AccessTokenResponse{
	// 			Token:        tokenString,
	// 			TokenType:    "bearer",
	// 			ExpiresIn:    config.JWT.Exp,
	// 			RefreshToken: newToken.Token,
	// 			User:         user,
	// 		}
	// 		if terr = a.setCookieTokens(config, newTokenResponse, false, w); terr != nil {
	// 			return internalServerError("Failed to set JWT cookie. %s", terr)
	// 		}

	// 		return nil
	// 	})
	// 	if err != nil {
	// 		return err
	// 	}
	// 	metering.RecordLogin("token", user.ID, instanceID)
	return sendJSON(w, http.StatusOK, nil)
=======
func (a *API) VerifyFactor(w http.ResponseWriter, r *http.Request) error {
	var err error
	ctx := r.Context()
	config := a.getConfig(ctx)
	user := getUser(ctx)
	instanceID := getInstanceID(ctx)
	if !user.MFAEnabled {
		return forbiddenError(MFANotEnabledMsg)
	}

	params := &VerifyFactorParams{}
	jsonDecoder := json.NewDecoder(r.Body)
	err = jsonDecoder.Decode(params)
	if err != nil {
		return badRequestError("Please check the params passed into VerifyFactor: %v", err)
	}

	factor, err := models.FindFactorByChallengeID(a.db, params.ChallengeID)
	if err != nil {
		if models.IsNotFoundError(err) {
			return notFoundError(err.Error())
		}
		return internalServerError("Database error finding factor").WithInternalError(err)
	}

	challenge, err := models.FindChallengeByChallengeID(a.db, params.ChallengeID)
	if err != nil {
		if models.IsNotFoundError(err) {
			return notFoundError(err.Error())
		}
		return internalServerError("Database error finding Challenge").WithInternalError(err)
	}

	hasExpired := time.Now().After(challenge.CreatedAt.Add(time.Second * time.Duration(config.MFA.ChallengeExpiryDuration)))
	if hasExpired {
		err := a.db.Transaction(func(tx *storage.Connection) error {
			if terr := tx.Destroy(challenge); terr != nil {
				return internalServerError("Database error deleting challenge").WithInternalError(terr)
			}

			return nil
		})
		if err != nil {
			return err
		}

		return expiredChallengeError("%v has expired, please verify against another challenge or create a new challenge.", challenge.ID)
	}

	err = a.db.Transaction(func(tx *storage.Connection) error {
		if err = models.NewAuditLogEntry(tx, instanceID, user, models.VerifyFactorAction, r.RemoteAddr, map[string]interface{}{
			"factor_id":    factor.ID,
			"challenge_id": params.ChallengeID,
		}); err != nil {
			return err
		}
		if err = challenge.Verify(a.db); err != nil {
			return err
		}
		if factor.Status != models.FactorVerifiedState {
			if err = factor.UpdateStatus(a.db, models.FactorVerifiedState); err != nil {
				return err
			}
		}
		return nil
	})
	valid := totp.Validate(params.Code, factor.SecretKey)
	if !valid {
		return unauthorizedError("Invalid TOTP code entered")
	}

	return sendJSON(w, http.StatusOK, &VerifyFactorResponse{
		ChallengeID: params.ChallengeID,
		MFAType:     factor.FactorType,
		Success:     fmt.Sprintf("%v", valid),
	})

>>>>>>> 560cbc71
}<|MERGE_RESOLUTION|>--- conflicted
+++ resolved
@@ -52,14 +52,12 @@
 	FriendlyName string `json:"friendly_name"`
 }
 
-<<<<<<< HEAD
 type LoginParams struct {
 }
 
 type LoginResponse struct {
 }
 
-=======
 type VerifyFactorResponse struct {
 	ChallengeID string `json:"challenge_id"`
 	MFAType     string `json:"mfa_type"`
@@ -67,7 +65,6 @@
 }
 
 // RecoveryCodesResponse represents a successful recovery code generation response
->>>>>>> 560cbc71
 type RecoveryCodesResponse struct {
 	RecoveryCodes []string `json:"recovery_codes"`
 }
@@ -292,7 +289,6 @@
 	})
 }
 
-<<<<<<< HEAD
 // Endpoint to handle step up login flows
 func (a *API) MFALogin(w http.ResponseWriter, r *http.Request) error {
 	// Check if the factor status is verified, if not return error
@@ -343,7 +339,6 @@
 	// 	}
 	// 	metering.RecordLogin("token", user.ID, instanceID)
 	return sendJSON(w, http.StatusOK, nil)
-=======
 func (a *API) VerifyFactor(w http.ResponseWriter, r *http.Request) error {
 	var err error
 	ctx := r.Context()
@@ -420,6 +415,4 @@
 		MFAType:     factor.FactorType,
 		Success:     fmt.Sprintf("%v", valid),
 	})
-
->>>>>>> 560cbc71
 }