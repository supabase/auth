--- conflicted
+++ resolved
@@ -96,8 +96,6 @@
 		return err
 	}
 	return sendJSON(w, http.StatusOK, user)
-<<<<<<< HEAD
-
 }
 
 func (a *API) GenerateRecoveryCodes(w http.ResponseWriter, r *http.Request) error {
@@ -277,6 +275,4 @@
 		FactorID:         factor.ID,
 		FactorSimpleName: factor.SimpleName,
 	})
-=======
->>>>>>> 21e32da3
 }