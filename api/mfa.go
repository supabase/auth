--- conflicted
+++ resolved
@@ -293,11 +293,7 @@
 	session := getSession(ctx)
 
 	if factor.Status == models.FactorStateVerified && session.AAL != models.AAL2.String() {
-<<<<<<< HEAD
 		return badRequestError("AAL2 required to unenroll verified factor")
-=======
-		return unauthorizedError("AAL2 required to unenroll verified factor")
->>>>>>> 2ad2737c
 	}
 
 	err = a.db.Transaction(func(tx *storage.Connection) error {
