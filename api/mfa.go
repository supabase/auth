package api

import (
	"bytes"
	"encoding/json"
	"net/http"
	"time"

	"fmt"
	"net/url"

	"github.com/aaronarduino/goqrsvg"
	svg "github.com/ajstarks/svgo"
	"github.com/boombuler/barcode/qr"
	"github.com/gofrs/uuid"
	"github.com/netlify/gotrue/metering"
	"github.com/netlify/gotrue/models"
	"github.com/netlify/gotrue/storage"
	"github.com/netlify/gotrue/utilities"
	"github.com/pquerna/otp/totp"
)

const DefaultQRSize = 3

type EnrollFactorParams struct {
	FriendlyName string `json:"friendly_name"`
	FactorType   string `json:"factor_type"`
	Issuer       string `json:"issuer"`
}

type TOTPObject struct {
	QRCode string `json:"qr_code"`
	Secret string `json:"secret"`
	URI    string `json:"uri"`
}

type EnrollFactorResponse struct {
	ID   uuid.UUID  `json:"id"`
	Type string     `json:"type"`
	TOTP TOTPObject `json:"TOTP,omitempty"`
}

type VerifyFactorParams struct {
	ChallengeID uuid.UUID `json:"challenge_id"`
	Code        string    `json:"code"`
}

type ChallengeFactorResponse struct {
	ID        uuid.UUID `json:"id"`
	ExpiresAt int64     `json:"expires_at"`
}

type UnenrollFactorParams struct {
	Code string `json:"code"`
}

func (a *API) EnrollFactor(w http.ResponseWriter, r *http.Request) error {
	ctx := r.Context()
	user := getUser(ctx)
	config := a.config

	params := &EnrollFactorParams{}
	issuer := ""
	body, err := getBodyBytes(r)
	if err != nil {
		return badRequestError("Could not read body").WithInternalError(err)
	}

	if err := json.Unmarshal(body, params); err != nil {
		return badRequestError("Could not read enroll params: %v", err)
	}

	factorType := params.FactorType
	if factorType != models.TOTP {
		return badRequestError("factorType needs to be TOTP")
	}

	if params.Issuer == "" {
		u, err := url.ParseRequestURI(config.SiteURL)
		if err != nil {
			return internalServerError("site url is improperly formatted")
		}
		issuer = u.Host
	} else {
		issuer = params.Issuer
	}

	// Read from DB for certainty
	factors, err := models.FindFactorsByUser(a.db, user)
	if err != nil {
		return internalServerError("error validating number of factors in system").WithInternalError(err)
	}

	if len(factors) >= int(config.MFA.MaxEnrolledFactors) {
		return forbiddenError("Enrolled factors exceed allowed limit, unenroll to continue")
	}
	numVerifiedFactors := 0

	// TODO: Remove this at v2
	for _, factor := range factors {
		if factor.Status == models.FactorStateVerified {
			numVerifiedFactors += 1
		}

	}
	if numVerifiedFactors >= 1 {
		return forbiddenError("number of enrolled factors exceeds the allowed value, unenroll to continue")

	}

	key, err := totp.Generate(totp.GenerateOpts{
		Issuer:      issuer,
		AccountName: user.GetEmail(),
	})
	if err != nil {
		return internalServerError("error generating QR Code secret key").WithInternalError(err)
	}
	var buf bytes.Buffer
	svgData := svg.New(&buf)
	qrCode, _ := qr.Encode(key.String(), qr.M, qr.Auto)
	qs := goqrsvg.NewQrSVG(qrCode, DefaultQRSize)
	qs.StartQrSVG(svgData)
	if err = qs.WriteQrSVG(svgData); err != nil {
		return internalServerError("error writing to QR Code").WithInternalError(err)
	}
	svgData.End()

<<<<<<< HEAD
	factor, terr := models.NewFactor(user, params.FriendlyName, factorType, models.FactorUnverifiedState, key.Secret())
	if terr != nil {
=======
	factor, err := models.NewFactor(user, params.FriendlyName, params.FactorType, models.FactorStateUnverified, key.Secret())
	if err != nil {
>>>>>>> 438e5035
		return internalServerError("database error creating factor").WithInternalError(err)
	}
	err = a.db.Transaction(func(tx *storage.Connection) error {
		if terr := tx.Create(factor); terr != nil {
			return terr
		}
		if terr := models.NewAuditLogEntry(r, tx, user, models.EnrollFactorAction, r.RemoteAddr, map[string]interface{}{
			"factor_id": factor.ID,
		}); terr != nil {
			return terr
		}
		return nil
	})
	if err != nil {
		return err
	}

	return sendJSON(w, http.StatusOK, &EnrollFactorResponse{
		ID:   factor.ID,
		Type: models.TOTP,
		TOTP: TOTPObject{
			// See: https://css-tricks.com/probably-dont-base64-svg/
			QRCode: fmt.Sprintf("data:image/svg+xml;utf-8,%v", buf.String()),
			Secret: factor.Secret,
			URI:    key.URL(),
		},
	})
}

func (a *API) ChallengeFactor(w http.ResponseWriter, r *http.Request) error {
	ctx := r.Context()
	config := a.config

	user := getUser(ctx)
	factor := getFactor(ctx)
	ipAddress := utilities.GetIPAddress(r)
	challenge, err := models.NewChallenge(factor, ipAddress)
	if err != nil {
		return internalServerError("Database error creating challenge").WithInternalError(err)
	}

	err = a.db.Transaction(func(tx *storage.Connection) error {
		if terr := tx.Create(challenge); terr != nil {
			return terr
		}
		if terr := models.NewAuditLogEntry(r, tx, user, models.CreateChallengeAction, r.RemoteAddr, map[string]interface{}{
			"factor_id":     factor.ID,
			"factor_status": factor.Status,
		}); terr != nil {
			return terr
		}
		return nil
	})
	if err != nil {
		return err
	}

	creationTime := challenge.CreatedAt
	expiryTime := creationTime.Add(time.Second * time.Duration(config.MFA.ChallengeExpiryDuration))
	return sendJSON(w, http.StatusOK, &ChallengeFactorResponse{
		ID:        challenge.ID,
		ExpiresAt: expiryTime.Unix(),
	})
}

func (a *API) VerifyFactor(w http.ResponseWriter, r *http.Request) error {
	var err error
	ctx := r.Context()
	user := getUser(ctx)
	factor := getFactor(ctx)
	config := a.config

	params := &VerifyFactorParams{}
	currentIP := utilities.GetIPAddress(r)

	body, err := getBodyBytes(r)
	if err != nil {
		return badRequestError("Could not read body").WithInternalError(err)
	}

	if err := json.Unmarshal(body, params); err != nil {
		return badRequestError("Could not read verify params: %v", err)
	}

	challenge, err := models.FindChallengeByChallengeID(a.db, params.ChallengeID)
	if err != nil {
		if models.IsNotFoundError(err) {
			return notFoundError(err.Error())
		}
		return internalServerError("Database error finding Challenge").WithInternalError(err)
	}

	if challenge.VerifiedAt != nil || challenge.IPAddress != currentIP {
		return badRequestError("Challenge is not valid")
	}

	hasExpired := time.Now().After(challenge.CreatedAt.Add(time.Second * time.Duration(config.MFA.ChallengeExpiryDuration)))
	if hasExpired {
		err := a.db.Transaction(func(tx *storage.Connection) error {
			if terr := tx.Destroy(challenge); terr != nil {
				return internalServerError("Database error deleting challenge").WithInternalError(terr)
			}

			return nil
		})
		if err != nil {
			return err
		}
		return badRequestError("%v has expired, verify against another challenge or create a new challenge.", challenge.ID)
	}

	if valid := totp.Validate(params.Code, factor.Secret); !valid {
		return badRequestError("Invalid TOTP code entered")
	}

	var token *AccessTokenResponse
	err = a.db.Transaction(func(tx *storage.Connection) error {
		var terr error
		if terr = models.NewAuditLogEntry(r, tx, user, models.VerifyFactorAction, r.RemoteAddr, map[string]interface{}{
			"factor_id":    factor.ID,
			"challenge_id": challenge.ID,
		}); terr != nil {
			return terr
		}
		if terr = challenge.Verify(tx); terr != nil {
			return terr
		}
		if factor.Status != models.FactorStateVerified {
			if terr = factor.UpdateStatus(tx, models.FactorStateVerified); terr != nil {
				return terr
			}
		}
		user, terr = models.FindUserByID(tx, user.ID)
		if terr != nil {
			return terr
		}
		token, terr = a.updateMFASessionAndClaims(ctx, tx, user, models.TOTPSignIn, models.GrantParams{
			FactorID: &factor.ID,
		})
		if terr != nil {
			return terr
		}
		if terr = a.setCookieTokens(config, token, false, w); terr != nil {
			return internalServerError("Failed to set JWT cookie. %s", terr)
		}
		if terr = models.InvalidateSessionsWithAALLessThan(tx, user.ID, models.AAL2.String()); terr != nil {
			return internalServerError("Failed to update sessions. %s", terr)
		}
		return nil
	})
	if err != nil {
		return err
	}
	metering.RecordLogin(string(models.MFACodeLoginAction), user.ID)

	return sendJSON(w, http.StatusOK, token)

}

func (a *API) UnenrollFactor(w http.ResponseWriter, r *http.Request) error {
	var err error
	ctx := r.Context()
	user := getUser(ctx)
	factor := getFactor(ctx)
	session := getSession(ctx)

	params := &UnenrollFactorParams{}
	body, err := getBodyBytes(r)
	if err != nil {
		return badRequestError("Could not read body").WithInternalError(err)
	}

	if err := json.Unmarshal(body, params); err != nil {
		return badRequestError("Could not read unenroll params: %v", err)
	}

	if factor.Status == models.FactorStateVerified {
		valid := totp.Validate(params.Code, factor.Secret)
		if !valid {
			return badRequestError("Invalid code entered")
		}
	}

	err = a.db.Transaction(func(tx *storage.Connection) error {
		var terr error
		if terr := tx.Destroy(factor); terr != nil {
			return terr
		}
		if terr = models.NewAuditLogEntry(r, tx, user, models.UnenrollFactorAction, r.RemoteAddr, map[string]interface{}{
			"factor_id":     factor.ID,
			"factor_status": factor.Status,
			"session_id":    session.ID,
		}); terr != nil {
			return terr
		}
		if terr = factor.DowngradeSessionsToAAL1(tx); terr != nil {
			return terr
		}
		return nil
	})
	if err != nil {
		return err
	}

	return sendJSON(w, http.StatusOK, make(map[string]string))
}<|MERGE_RESOLUTION|>--- conflicted
+++ resolved
@@ -125,13 +125,9 @@
 	}
 	svgData.End()
 
-<<<<<<< HEAD
-	factor, terr := models.NewFactor(user, params.FriendlyName, factorType, models.FactorUnverifiedState, key.Secret())
-	if terr != nil {
-=======
+
 	factor, err := models.NewFactor(user, params.FriendlyName, params.FactorType, models.FactorStateUnverified, key.Secret())
 	if err != nil {
->>>>>>> 438e5035
 		return internalServerError("database error creating factor").WithInternalError(err)
 	}
 	err = a.db.Transaction(func(tx *storage.Connection) error {
