--- conflicted
+++ resolved
@@ -65,8 +65,8 @@
 	if err != nil {
 		return badRequestError(err.Error())
 	}
-	factorType, validAuthType := models.ParseAuthenticationMethod(params.FactorType)
-	if !validAuthType {
+	factorType := params.FactorType
+	if factorType != models.TOTP {
 		return unprocessableEntityError("factorType needs to be TOTP")
 	}
 
@@ -139,7 +139,7 @@
 
 	return sendJSON(w, http.StatusOK, &EnrollFactorResponse{
 		ID:   factor.ID,
-		Type: models.TOTP.String(),
+		Type: models.TOTP,
 		TOTP: TOTPObject{
 			// See: https://css-tricks.com/probably-dont-base64-svg/
 			QRCode: fmt.Sprintf("data:image/svg+xml;utf-8,%v", buf.String()),
@@ -252,12 +252,8 @@
 		if terr != nil {
 			return terr
 		}
-<<<<<<< HEAD
 		token, terr = a.updateMFASessionAndClaims(ctx, tx, user, models.TOTPSignIn, models.GrantParams{
 
-=======
-		token, terr = a.updateMFASessionAndClaims(ctx, tx, user, models.TOTP, models.GrantParams{
->>>>>>> 754723da
 			FactorID: &factor.ID,
 		})
 		if terr != nil {
@@ -313,14 +309,8 @@
 		}); terr != nil {
 			return terr
 		}
-<<<<<<< HEAD
-		if err = factor.DowngradeSessionsToAAL1(tx); err != nil {
-			return err
-
-=======
 		if terr = factor.DowngradeSessionsToAAL1(tx); terr != nil {
 			return terr
->>>>>>> 754723da
 		}
 		return nil
 	})
