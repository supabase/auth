--- conflicted
+++ resolved
@@ -14,13 +14,8 @@
 	"github.com/netlify/gotrue/models"
 	"github.com/netlify/gotrue/storage"
 	"github.com/pquerna/otp/totp"
-<<<<<<< HEAD
-	"net/http"
 	"net/url"
-	"time"
 	"fmt"
-=======
->>>>>>> 840e5adb
 )
 
 type EnrollFactorParams struct {
@@ -261,11 +256,7 @@
 	}
 	metering.RecordLogin(string(models.MFACodeLoginAction), user.ID)
 
-<<<<<<< HEAD
-	return sendJSON(w, http.StatusOK, &VerifyFactorResponse{})
-=======
 	return sendJSON(w, http.StatusOK, token)
->>>>>>> 840e5adb
 
 }
 
