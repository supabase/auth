--- conflicted
+++ resolved
@@ -12,7 +12,6 @@
 	"strings"
 	"time"
 
-	"github.com/gofrs/uuid"
 	"github.com/netlify/gotrue/logger"
 	"github.com/netlify/gotrue/models"
 	"github.com/netlify/gotrue/storage"
@@ -123,11 +122,7 @@
 			return terr
 		}
 
-<<<<<<< HEAD
-		token, terr = a.issueRefreshToken(ctx, tx, user, models.EmailVerification, uuid.Nil)
-=======
-		token, terr = a.issueRefreshToken(ctx, tx, user, grantParams)
->>>>>>> 0d7dcc29
+		token, terr = a.issueRefreshToken(ctx, tx, user, models.EmailVerification, grantParams)
 		if terr != nil {
 			return terr
 		}
@@ -224,11 +219,7 @@
 			return terr
 		}
 
-<<<<<<< HEAD
-		token, terr = a.issueRefreshToken(ctx, tx, user, models.SMSOrGeneratedLink, uuid.Nil)
-=======
-		token, terr = a.issueRefreshToken(ctx, tx, user, grantParams)
->>>>>>> 0d7dcc29
+		token, terr = a.issueRefreshToken(ctx, tx, user, models.SMSOrGeneratedLink, grantParams)
 		if terr != nil {
 			return terr
 		}
