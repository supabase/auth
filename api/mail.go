package api

import (
	"context"
	"crypto/sha256"
	"encoding/json"
	"fmt"
	"net/http"
	"time"

	"github.com/netlify/gotrue/conf"
	"github.com/netlify/gotrue/crypto"
	"github.com/netlify/gotrue/mailer"
	"github.com/netlify/gotrue/models"
	"github.com/netlify/gotrue/storage"
	"github.com/pkg/errors"
	"github.com/sethvargo/go-password/password"
)

var (
	MaxFrequencyLimitError error = errors.New("Frequency limit reached")
	configFile                   = ""
)

type GenerateLinkParams struct {
	Type       string                 `json:"type"`
	Email      string                 `json:"email"`
	NewEmail   string                 `json:"new_email"`
	Password   string                 `json:"password"`
	Data       map[string]interface{} `json:"data"`
	RedirectTo string                 `json:"redirect_to"`
}

func (a *API) GenerateLink(w http.ResponseWriter, r *http.Request) error {
	ctx := r.Context()
	config := a.getConfig(ctx)
	mailer := a.Mailer(ctx)
	instanceID := getInstanceID(ctx)
	adminUser := getAdminUser(ctx)

	params := &GenerateLinkParams{}
	jsonDecoder := json.NewDecoder(r.Body)

	if err := jsonDecoder.Decode(params); err != nil {
		return badRequestError("Could not read body: %v", err)
	}

	if err := a.validateEmail(ctx, params.Email); err != nil {
		return err
	}

	aud := a.requestAud(ctx, r)
	user, err := models.FindUserByEmailAndAudience(a.db, instanceID, params.Email, aud)
	if err != nil {
		if models.IsNotFoundError(err) {
			if params.Type == magicLinkVerification {
				params.Type = signupVerification
				params.Password, err = password.Generate(64, 10, 0, false, true)
				if err != nil {
					return internalServerError("error creating user").WithInternalError(err)
				}
			} else if params.Type == recoveryVerification || params.Type == "email_change_current" || params.Type == "email_change_new" {
				return notFoundError(err.Error())
			}
		} else {
			return internalServerError("Database error finding user").WithInternalError(err)
		}
	}

	var url string
	referrer := a.getRedirectURLOrReferrer(r, params.RedirectTo)
	now := time.Now()
	otp, err := crypto.GenerateOtp(config.Mailer.OtpLength)
	if err != nil {
		return err
	}
	hashedToken := fmt.Sprintf("%x", sha256.Sum224([]byte(params.Email+otp)))
	err = a.db.Transaction(func(tx *storage.Connection) error {
		var terr error
		switch params.Type {
<<<<<<< HEAD
		case "magiclink", "recovery":
			if terr = models.NewAuditLogEntry(r, tx, instanceID, user, models.UserRecoveryRequestedAction, "", nil); terr != nil {
=======
		case magicLinkVerification, recoveryVerification:
			if terr = models.NewAuditLogEntry(tx, instanceID, user, models.UserRecoveryRequestedAction, "", nil); terr != nil {
>>>>>>> 36ff42d0
				return terr
			}
			user.RecoveryToken = hashedToken
			user.RecoverySentAt = &now
			terr = errors.Wrap(tx.UpdateOnly(user, "recovery_token", "recovery_sent_at"), "Database error updating user for recovery")
		case inviteVerification:
			if user != nil {
				if user.IsConfirmed() {
					return unprocessableEntityError(DuplicateEmailMsg)
				}
			} else {
				signupParams := &SignupParams{
					Email:    params.Email,
					Data:     params.Data,
					Provider: "email",
					Aud:      aud,
				}
				user, terr = a.signupNewUser(ctx, tx, signupParams)
				if terr != nil {
					return terr
				}
			}
			if terr = models.NewAuditLogEntry(r, tx, instanceID, adminUser, models.UserInvitedAction, "", map[string]interface{}{
				"user_id":    user.ID,
				"user_email": user.Email,
			}); terr != nil {
				return terr
			}
			user.ConfirmationToken = hashedToken
			user.ConfirmationSentAt = &now
			user.InvitedAt = &now
			terr = errors.Wrap(tx.UpdateOnly(user, "confirmation_token", "confirmation_sent_at", "invited_at"), "Database error updating user for invite")
		case signupVerification:
			if user != nil {
				if user.IsConfirmed() {
					return unprocessableEntityError(DuplicateEmailMsg)
				}
				if err := user.UpdateUserMetaData(tx, params.Data); err != nil {
					return internalServerError("Database error updating user").WithInternalError(err)
				}
			} else {
				if params.Password == "" {
					return unprocessableEntityError("Signup requires a valid password")
				}
				if len(params.Password) < config.PasswordMinLength {
					return unprocessableEntityError(fmt.Sprintf("Password should be at least %d characters", config.PasswordMinLength))
				}
				signupParams := &SignupParams{
					Email:    params.Email,
					Password: params.Password,
					Data:     params.Data,
					Provider: "email",
					Aud:      aud,
				}
				user, terr = a.signupNewUser(ctx, tx, signupParams)
				if terr != nil {
					return terr
				}
			}
			user.ConfirmationToken = hashedToken
			user.ConfirmationSentAt = &now
			terr = errors.Wrap(tx.UpdateOnly(user, "confirmation_token", "confirmation_sent_at"), "Database error updating user for confirmation")
		case "email_change_current", "email_change_new":
			if !config.Mailer.SecureEmailChangeEnabled && params.Type == "email_change_current" {
				return unprocessableEntityError("Enable secure email change to generate link for current email")
			}
			if terr := a.validateEmail(ctx, params.NewEmail); terr != nil {
				return unprocessableEntityError("The new email address provided is invalid")
			}
			if exists, terr := models.IsDuplicatedEmail(tx, instanceID, params.NewEmail, user.Aud); terr != nil {
				return internalServerError("Database error checking email").WithInternalError(terr)
			} else if exists {
				return unprocessableEntityError(DuplicateEmailMsg)
			}
			now := time.Now()
			user.EmailChangeSentAt = &now
			user.EmailChange = params.NewEmail
			user.EmailChangeConfirmStatus = zeroConfirmation
			if params.Type == "email_change_current" {
				user.EmailChangeTokenCurrent = hashedToken
			} else if params.Type == "email_change_new" {
				user.EmailChangeTokenNew = fmt.Sprintf("%x", sha256.Sum224([]byte(params.NewEmail+otp)))
			}
			terr = errors.Wrap(tx.UpdateOnly(user, "email_change_token_current", "email_change_token_new", "email_change", "email_change_sent_at", "email_change_confirm_status"), "Database error updating user for email change")
		default:
			return badRequestError("Invalid email action link type requested: %v", params.Type)
		}

		if terr != nil {
			return terr
		}

		url, terr = mailer.GetEmailActionLink(user, params.Type, referrer)
		if terr != nil {
			return terr
		}
		return nil
	})

	if err != nil {
		return err
	}

	resp := make(map[string]interface{})
	u, err := json.Marshal(user)
	if err != nil {
		return internalServerError("User serialization error").WithInternalError(err)
	}
	if err = json.Unmarshal(u, &resp); err != nil {
		return internalServerError("User serialization error").WithInternalError(err)
	}
	resp["action_link"] = url
	resp["email_otp"] = otp
	resp["hashed_token"] = hashedToken
	resp["verification_type"] = params.Type
	resp["redirect_to"] = referrer

	return sendJSON(w, http.StatusOK, resp)
}

func sendConfirmation(tx *storage.Connection, u *models.User, mailer mailer.Mailer, maxFrequency time.Duration, referrerURL string, otpLength int) error {
	var err error
	if u.ConfirmationSentAt != nil && !u.ConfirmationSentAt.Add(maxFrequency).Before(time.Now()) {
		return MaxFrequencyLimitError
	}
	oldToken := u.ConfirmationToken
	otp, err := crypto.GenerateOtp(otpLength)
	if err != nil {
		return err
	}
	u.ConfirmationToken = fmt.Sprintf("%x", sha256.Sum224([]byte(u.GetEmail()+otp)))
	now := time.Now()
	if err := mailer.ConfirmationMail(u, otp, referrerURL); err != nil {
		u.ConfirmationToken = oldToken
		return errors.Wrap(err, "Error sending confirmation email")
	}
	u.ConfirmationSentAt = &now
	return errors.Wrap(tx.UpdateOnly(u, "confirmation_token", "confirmation_sent_at"), "Database error updating user for confirmation")
}

func sendInvite(tx *storage.Connection, u *models.User, mailer mailer.Mailer, referrerURL string, otpLength int) error {
	var err error
	oldToken := u.ConfirmationToken
	otp, err := crypto.GenerateOtp(otpLength)
	if err != nil {
		return err
	}
	u.ConfirmationToken = fmt.Sprintf("%x", sha256.Sum224([]byte(u.GetEmail()+otp)))
	now := time.Now()
	if err := mailer.InviteMail(u, otp, referrerURL); err != nil {
		u.ConfirmationToken = oldToken
		return errors.Wrap(err, "Error sending invite email")
	}
	u.InvitedAt = &now
	u.ConfirmationSentAt = &now
	return errors.Wrap(tx.UpdateOnly(u, "confirmation_token", "confirmation_sent_at", "invited_at"), "Database error updating user for invite")
}

func (a *API) sendPasswordRecovery(tx *storage.Connection, u *models.User, mailer mailer.Mailer, maxFrequency time.Duration, referrerURL string, otpLength int) error {
	var err error
	if u.RecoverySentAt != nil && !u.RecoverySentAt.Add(maxFrequency).Before(time.Now()) {
		return MaxFrequencyLimitError
	}

	oldToken := u.RecoveryToken
	otp, err := crypto.GenerateOtp(otpLength)
	if err != nil {
		return err
	}
	u.RecoveryToken = fmt.Sprintf("%x", sha256.Sum224([]byte(u.GetEmail()+otp)))
	now := time.Now()
	if err := mailer.RecoveryMail(u, otp, referrerURL); err != nil {
		u.RecoveryToken = oldToken
		return errors.Wrap(err, "Error sending recovery email")
	}
	u.RecoverySentAt = &now
	return errors.Wrap(tx.UpdateOnly(u, "recovery_token", "recovery_sent_at"), "Database error updating user for recovery")
}

func (a *API) sendReauthenticationOtp(tx *storage.Connection, u *models.User, mailer mailer.Mailer, maxFrequency time.Duration, otpLength int) error {
	var err error
	if u.ReauthenticationSentAt != nil && !u.ReauthenticationSentAt.Add(maxFrequency).Before(time.Now()) {
		return MaxFrequencyLimitError
	}

	oldToken := u.ReauthenticationToken
	otp, err := crypto.GenerateOtp(otpLength)
	if err != nil {
		return err
	}
	u.ReauthenticationToken = fmt.Sprintf("%x", sha256.Sum224([]byte(u.GetEmail()+otp)))
	if err != nil {
		return err
	}
	now := time.Now()
	if err := mailer.ReauthenticateMail(u, otp); err != nil {
		u.ReauthenticationToken = oldToken
		return errors.Wrap(err, "Error sending reauthentication email")
	}
	u.ReauthenticationSentAt = &now
	return errors.Wrap(tx.UpdateOnly(u, "reauthentication_token", "reauthentication_sent_at"), "Database error updating user for reauthentication")
}

func (a *API) sendMagicLink(tx *storage.Connection, u *models.User, mailer mailer.Mailer, maxFrequency time.Duration, referrerURL string, otpLength int) error {
	var err error
	// since Magic Link is just a recovery with a different template and behaviour
	// around new users we will reuse the recovery db timer to prevent potential abuse
	if u.RecoverySentAt != nil && !u.RecoverySentAt.Add(maxFrequency).Before(time.Now()) {
		return MaxFrequencyLimitError
	}
	oldToken := u.RecoveryToken
	otp, err := crypto.GenerateOtp(otpLength)
	if err != nil {
		return err
	}
	u.RecoveryToken = fmt.Sprintf("%x", sha256.Sum224([]byte(u.GetEmail()+otp)))
	now := time.Now()
	if err := mailer.MagicLinkMail(u, otp, referrerURL); err != nil {
		u.RecoveryToken = oldToken
		return errors.Wrap(err, "Error sending magic link email")
	}
	u.RecoverySentAt = &now
	return errors.Wrap(tx.UpdateOnly(u, "recovery_token", "recovery_sent_at"), "Database error updating user for recovery")
}

// sendEmailChange sends out an email change token to the new email.
func (a *API) sendEmailChange(tx *storage.Connection, config *conf.Configuration, u *models.User, mailer mailer.Mailer, email string, referrerURL string, otpLength int) error {
	var err error
	otpNew, err := crypto.GenerateOtp(otpLength)
	if err != nil {
		return err
	}
	u.EmailChangeTokenNew = fmt.Sprintf("%x", sha256.Sum224([]byte(u.EmailChange+otpNew)))

	otpCurrent := ""
	if config.Mailer.SecureEmailChangeEnabled && u.GetEmail() != "" {
		otpCurrent, err = crypto.GenerateOtp(otpLength)
		if err != nil {
			return err
		}
		u.EmailChangeTokenCurrent = fmt.Sprintf("%x", sha256.Sum224([]byte(u.GetEmail()+otpCurrent)))
		if err != nil {
			return err
		}
	}
	u.EmailChange = email
	u.EmailChangeConfirmStatus = zeroConfirmation
	now := time.Now()
	if err := mailer.EmailChangeMail(u, otpNew, otpCurrent, referrerURL); err != nil {
		return err
	}

	u.EmailChangeSentAt = &now
	return errors.Wrap(tx.UpdateOnly(
		u,
		"email_change_token_current",
		"email_change_token_new",
		"email_change",
		"email_change_sent_at",
		"email_change_confirm_status",
	), "Database error updating user for email change")
}

func (a *API) validateEmail(ctx context.Context, email string) error {
	if email == "" {
		return unprocessableEntityError("An email address is required")
	}
	mailer := a.Mailer(ctx)
	if err := mailer.ValidateEmail(email); err != nil {
		return unprocessableEntityError("Unable to validate email address: " + err.Error())
	}
	return nil
}<|MERGE_RESOLUTION|>--- conflicted
+++ resolved
@@ -78,13 +78,8 @@
 	err = a.db.Transaction(func(tx *storage.Connection) error {
 		var terr error
 		switch params.Type {
-<<<<<<< HEAD
-		case "magiclink", "recovery":
+		case magicLinkVerification, recoveryVerification:
 			if terr = models.NewAuditLogEntry(r, tx, instanceID, user, models.UserRecoveryRequestedAction, "", nil); terr != nil {
-=======
-		case magicLinkVerification, recoveryVerification:
-			if terr = models.NewAuditLogEntry(tx, instanceID, user, models.UserRecoveryRequestedAction, "", nil); terr != nil {
->>>>>>> 36ff42d0
 				return terr
 			}
 			user.RecoveryToken = hashedToken
