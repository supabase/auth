package api

import (
	"context"
	"encoding/base64"
	"encoding/json"
	"encoding/xml"
	"net/http"
	"net/url"
	"time"

	"github.com/crewjam/saml"
	"github.com/fatih/structs"
	"github.com/gofrs/uuid"
	"github.com/netlify/gotrue/api/provider"
	"github.com/netlify/gotrue/models"
	"github.com/netlify/gotrue/observability"
	"github.com/netlify/gotrue/storage"
	"github.com/netlify/gotrue/utilities"
)

func (a *API) samlDestroyRelayState(ctx context.Context, relayState *models.SAMLRelayState) error {
	db := a.db.WithContext(ctx)

	// It's OK to destroy the RelayState, as a user will
	// likely initiate a completely new login flow, instead
	// of reusing the same one.

	return db.Transaction(func(tx *storage.Connection) error {
		return tx.Destroy(relayState)
	})
}

func IsMetadataStale(idpMetadata *saml.EntityDescriptor, samlProvider models.SAMLProvider) bool {
	hasIDPMetadataExpired := !idpMetadata.ValidUntil.IsZero() && idpMetadata.ValidUntil.Before(time.Now())
	hasCacheDurationExceeded := samlProvider.UpdatedAt.Add(idpMetadata.CacheDuration).Before(time.Now())
	return hasIDPMetadataExpired || hasCacheDurationExceeded
}

// SAMLACS implements the main Assertion Consumer Service endpoint behavior.
func (a *API) SAMLACS(w http.ResponseWriter, r *http.Request) error {
	ctx := r.Context()

	db := a.db.WithContext(ctx)
	config := a.config
	log := observability.GetLogEntry(r)

	relayStateValue := r.FormValue("RelayState")
	relayStateUUID := uuid.FromStringOrNil(relayStateValue)
	relayStateURL, _ := url.ParseRequestURI(relayStateValue)

	entityId := ""
	initiatedBy := ""
	redirectTo := ""
	var requestIds []string

	if relayStateUUID != uuid.Nil {
		// relay state is a valid UUID, therefore this is likely a SP initiated flow

		relayState, err := models.FindSAMLRelayStateByID(db, relayStateUUID)
		if models.IsNotFoundError(err) {
			return badRequestError("SAML RelayState does not exist, try logging in again?")
		} else if err != nil {
			return err
		}

		if time.Since(relayState.CreatedAt) >= a.config.SAML.RelayStateValidityPeriod {
			if err := a.samlDestroyRelayState(ctx, relayState); err != nil {
				return internalServerError("SAML RelayState has expired and destroying it failed. Try logging in again?").WithInternalError(err)
			}

			return badRequestError("SAML RelayState has expired. Try loggin in again?")
		}

		if relayState.FromIPAddress != utilities.GetIPAddress(r) {
			if err := a.samlDestroyRelayState(ctx, relayState); err != nil {
				return internalServerError("SAML RelayState comes from another IP address and destroying it failed. Try logging in again?").WithInternalError(err)
			}

			return badRequestError("SAML RelayState comes from another IP address, try logging in again?")
		}

		// TODO: add abuse detection to bind the RelayState UUID with a
		// HTTP-Only cookie

		ssoProvider, err := models.FindSSOProviderByID(db, relayState.SSOProviderID)
		if err != nil {
			return internalServerError("Unable to find SSO Provider from SAML RelayState")
		}

		initiatedBy = "sp"
		entityId = ssoProvider.SAMLProvider.EntityID
		redirectTo = relayState.RedirectTo
		requestIds = append(requestIds, relayState.RequestID)

		if err := a.samlDestroyRelayState(ctx, relayState); err != nil {
			return err
		}
	} else if relayStateValue == "" || relayStateURL != nil {
		// RelayState may be a URL in which case it's the URL where the
		// IdP is telling us to redirect the user to

		if r.FormValue("SAMLart") != "" {
			// SAML Artifact responses are possible only when
			// RelayState can be used to identify the Identity
			// Provider.
			return badRequestError("SAML Artifact response can only be used with SP initiated flow")
		}

		samlResponse := r.FormValue("SAMLResponse")
		if samlResponse == "" {
			return badRequestError("SAMLResponse is missing")
		}

		responseXML, err := base64.StdEncoding.DecodeString(samlResponse)
		if err != nil {
			return badRequestError("SAMLResponse is not a valid Base64 string")
		}

		var peekResponse saml.Response
		err = xml.Unmarshal(responseXML, &peekResponse)
		if err != nil {
			return badRequestError("SAMLResponse is not a valid XML SAML assertion")
		}

		initiatedBy = "idp"
		entityId = peekResponse.Issuer.Value
		redirectTo = relayStateValue
	} else {
		// RelayState can't be identified, so SAML flow can't continue
		return badRequestError("SAML RelayState is not a valid UUID or URL")
	}

	ssoProvider, err := models.FindSAMLProviderByEntityID(db, entityId)
	if models.IsNotFoundError(err) {
		return badRequestError("A SAML connection has not been established with this Identity Provider")
	} else if err != nil {
		return err
	}

	idpMetadata, err := ssoProvider.SAMLProvider.EntityDescriptor()
	if err != nil {
		return err
	}

	if ssoProvider.SAMLProvider.MetadataURL == nil {
		if !idpMetadata.ValidUntil.IsZero() && time.Until(idpMetadata.ValidUntil) <= (30*24*60)*time.Second {
			logentry := log.WithField("sso_provider_id", ssoProvider.ID.String())
			logentry = logentry.WithField("expires_in", time.Until(idpMetadata.ValidUntil).String())
			logentry = logentry.WithField("valid_until", idpMetadata.ValidUntil)
			logentry = logentry.WithField("saml_entity_id", ssoProvider.SAMLProvider.EntityID)

			logentry.Warn("SAML Metadata for identity provider will expire soon! Update its metadata_xml!")
		}
	}

	var samlMetadataModified bool
	samlMetadataModified = false
	if *ssoProvider.SAMLProvider.MetadataURL != "" && IsMetadataStale(idpMetadata, ssoProvider.SAMLProvider) {
		rawMetadata, err := fetchSAMLMetadata(ctx, *ssoProvider.SAMLProvider.MetadataURL)
		if err != nil {
			// Fail silently but raise warning and continue with existing metadata
			logentry := log.WithField("sso_provider_id", ssoProvider.ID.String())
			logentry = logentry.WithField("expires_in", time.Until(idpMetadata.ValidUntil).String())
			logentry = logentry.WithField("valid_until", idpMetadata.ValidUntil)
<<<<<<< HEAD
			logentry = logentry.WithError(err)
			logentry.Warn("Metadata could not be retrieved. Continuing with existing metadata")
=======
			logentry = logentry.WithField("error", err)
			logentry.Warn("SAML Metadata could not be retrieved, continuing with existing metadata")
>>>>>>> 7f7dc4e9
		} else {
			ssoProvider.SAMLProvider.MetadataXML = string(rawMetadata)
			samlMetadataModified = true
		}

	}

	serviceProvider := a.getSAMLServiceProvider(idpMetadata, initiatedBy == "idp")
	spAssertion, err := serviceProvider.ParseResponse(r, requestIds)
	if err != nil {
		if ire, ok := err.(*saml.InvalidResponseError); ok {
			return badRequestError("SAML Assertion is not valid").WithInternalError(ire.PrivateErr)
		}

		return badRequestError("SAML Assertion is not valid").WithInternalError(err)
	}

	assertion := SAMLAssertion{
		spAssertion,
	}

	userID := assertion.UserID()
	if userID == "" {
		return badRequestError("SAML Assertion did not contain a persistent Subject Identifier attribute or Subject NameID uniquely identifying this user")
	}

	claims := assertion.Process(ssoProvider.SAMLProvider.AttributeMapping)

	email, ok := claims["email"].(string)
	if !ok || email == "" {
		// mapping does not identify the email attribute, try to figure it out
		email = assertion.Email()
	}

	if email == "" {
		return badRequestError("SAML Assertion does not contain an email address")
	} else {
		claims["email"] = email
	}

	jsonClaims, err := json.Marshal(claims)
	if err != nil {
		return internalServerError("Mapped claims from provider could not be serialized into JSON").WithInternalError(err)
	}

	providerClaims := &provider.Claims{}
	if err := json.Unmarshal(jsonClaims, providerClaims); err != nil {
		return internalServerError("Mapped claims from provider could not be deserialized from JSON").WithInternalError(err)
	}

	providerClaims.Subject = userID
	providerClaims.Issuer = ssoProvider.SAMLProvider.EntityID
	providerClaims.Email = email
	providerClaims.EmailVerified = true

	providerClaimsMap := structs.Map(providerClaims)

	// remove all of the parsed claims, so that the rest can go into CustomClaims
	for key := range providerClaimsMap {
		delete(claims, key)
	}

	providerClaims.CustomClaims = claims

	var userProvidedData provider.UserProvidedData

	userProvidedData.Emails = append(userProvidedData.Emails, provider.Email{
		Email:    email,
		Verified: true,
		Primary:  true,
	})

	// userProvidedData.Provider.Type = "saml"
	// userProvidedData.Provider.ID = ssoProvider.ID.String()
	// userProvidedData.Provider.SAMLEntityID = ssoProvider.SAMLProvider.EntityID
	// userProvidedData.Provider.SAMLInitiatedBy = initiatedBy

	userProvidedData.Metadata = providerClaims

	// TODO: below
	// refreshTokenParams.SSOProviderID = ssoProvider.ID
	// refreshTokenParams.InitiatedByProvider = initiatedBy == "idp"
	// refreshTokenParams.NotBefore = assertion.NotBefore()
	// refreshTokenParams.NotAfter = assertion.NotAfter()

	notAfter := assertion.NotAfter()

	var grantParams models.GrantParams

	if !notAfter.IsZero() {
		grantParams.SessionNotAfter = &notAfter
	}

	var token *AccessTokenResponse
	if err := db.Transaction(func(tx *storage.Connection) error {
		if samlMetadataModified {
			if terr := tx.Update(ssoProvider.SAMLProvider); terr != nil {
				return terr
			}
		}
		return nil
	}); err != nil {
		return err
	}
	if err := db.Transaction(func(tx *storage.Connection) error {
		var terr error
		var user *models.User

		// accounts potentially created via SAML can contain non-unique email addresses in the auth.users table
		if user, terr = a.createAccountFromExternalIdentity(tx, r, &userProvidedData, "sso:"+ssoProvider.ID.String()); terr != nil {
			return terr
		}

		token, terr = a.issueRefreshToken(ctx, tx, user, models.SSOSAML, grantParams)

		if terr != nil {
			return internalServerError("Unable to issue refresh token from SAML Assertion").WithInternalError(terr)
		}

		return nil
	}); err != nil {
		return err
	}

	if err := a.setCookieTokens(config, token, false, w); err != nil {
		return internalServerError("Failed to set JWT cookie").WithInternalError(err)
	}

	if !isRedirectURLValid(config, redirectTo) {
		redirectTo = config.SiteURL
	}

	http.Redirect(w, r, token.AsRedirectURL(redirectTo, url.Values{}), http.StatusFound)

	return nil
}<|MERGE_RESOLUTION|>--- conflicted
+++ resolved
@@ -163,13 +163,8 @@
 			logentry := log.WithField("sso_provider_id", ssoProvider.ID.String())
 			logentry = logentry.WithField("expires_in", time.Until(idpMetadata.ValidUntil).String())
 			logentry = logentry.WithField("valid_until", idpMetadata.ValidUntil)
-<<<<<<< HEAD
 			logentry = logentry.WithError(err)
-			logentry.Warn("Metadata could not be retrieved. Continuing with existing metadata")
-=======
-			logentry = logentry.WithField("error", err)
 			logentry.Warn("SAML Metadata could not be retrieved, continuing with existing metadata")
->>>>>>> 7f7dc4e9
 		} else {
 			ssoProvider.SAMLProvider.MetadataXML = string(rawMetadata)
 			samlMetadataModified = true
