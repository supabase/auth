--- conflicted
+++ resolved
@@ -71,13 +71,8 @@
 		return derr
 	}
 
-<<<<<<< HEAD
 	if len(resp.Errors) > 0 {
-		return errors.New("Textlocal error: Internal Error")
-=======
-	if len(resp.Errors) == 0 {
 		return errors.New("textlocal error: Internal Error")
->>>>>>> 064a3318
 	}
 
 	if resp.Status != "success" {
