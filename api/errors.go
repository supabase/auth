--- conflicted
+++ resolved
@@ -17,13 +17,10 @@
 var (
 	DuplicateEmailMsg       = "A user with this email address has already been registered"
 	DuplicatePhoneMsg       = "A user with this phone number has already been registered"
-<<<<<<< HEAD
-	UserExistsError   error = errors.New("User already exists")
+	UserExistsError   error = errors.New("user already exists")
 	// MFA Related errors
 	MFANotEnabledMsg = "MFA not enabled"
-=======
-	UserExistsError   error = errors.New("user already exists")
->>>>>>> 0d7dcc29
+
 )
 
 var oauthErrorMap = map[int]string{
