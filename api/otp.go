--- conflicted
+++ resolved
@@ -120,18 +120,12 @@
 		if err := models.NewAuditLogEntry(tx, instanceID, user, models.UserRecoveryRequestedAction, nil); err != nil {
 			return err
 		}
-<<<<<<< HEAD
-
-		if err := a.sendPhoneConfirmation(ctx, tx, user, params.Phone); err != nil {
-			return internalServerError("Error sending sms otp: %v", err)
-=======
 		smsProvider, terr := sms_provider.GetSmsProvider(*config)
 		if terr != nil {
 			return badRequestError("Error sending sms: %v", terr)
 		}
 		if err := a.sendPhoneConfirmation(ctx, tx, user, params.Phone, phoneConfirmationOtp, smsProvider); err != nil {
 			return badRequestError("Error sending sms otp: %v", err)
->>>>>>> e0124156
 		}
 		return nil
 	})
