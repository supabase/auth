--- conflicted
+++ resolved
@@ -19,10 +19,6 @@
 )
 
 func init() {
-<<<<<<< HEAD
-	rand.Seed(time.Now().UnixNano())
-=======
->>>>>>> 6399fb04
 	models.PasswordHashCost = bcrypt.MinCost
 
 }
