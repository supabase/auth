--- conflicted
+++ resolved
@@ -277,11 +277,8 @@
 			}
 		}
 
-<<<<<<< HEAD
-		token, terr = a.issueRefreshToken(ctx, tx, user, models.OAuth, uuid.Nil)
-=======
-		token, terr = a.issueRefreshToken(ctx, tx, user, grantParams)
->>>>>>> 0d7dcc29
+		token, terr = a.issueRefreshToken(ctx, tx, user, models.OAuth, grantParams)
+
 		if terr != nil {
 			return oauthError("server_error", terr.Error())
 		}
