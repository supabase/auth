--- conflicted
+++ resolved
@@ -198,21 +198,6 @@
 
 			r.Get("/metadata", api.SAMLMetadata)
 		})
-<<<<<<< HEAD
-		r.Route("/mfa", func(r *router) {
-			r.Route("/{user_id}", func(r *router) {
-				r.Use(api.loadUser)
-				r.Put("/disable", api.DisableMFA)
-				r.Put("/enable", api.EnableMFA)
-				r.Get("/recovery_codes", api.GenerateRecoveryCodes)
-				r.Post("/factor", api.EnrollFactor)
-				r.Post("/challenge", api.ChallengeFactor)
-
-			})
-			r.Post("/login", api.MFALogin)
-		})
-=======
->>>>>>> 835fa5a5
 	})
 
 	if globalConfig.MultiInstanceMode {
