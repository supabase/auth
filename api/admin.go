package api

import (
	"context"
	"encoding/json"
	"errors"
	"net/http"
	"strings"
	"time"

	"github.com/go-chi/chi"
	"github.com/gofrs/uuid"
	"github.com/netlify/gotrue/models"
	"github.com/netlify/gotrue/observability"
	"github.com/netlify/gotrue/storage"
	"github.com/sethvargo/go-password/password"
)

type AdminUserParams struct {
	Aud          string                 `json:"aud"`
	Role         string                 `json:"role"`
	Email        string                 `json:"email"`
	Phone        string                 `json:"phone"`
	Password     *string                `json:"password"`
	EmailConfirm bool                   `json:"email_confirm"`
	PhoneConfirm bool                   `json:"phone_confirm"`
	UserMetaData map[string]interface{} `json:"user_metadata"`
	AppMetaData  map[string]interface{} `json:"app_metadata"`
	BanDuration  string                 `json:"ban_duration"`
}

<<<<<<< HEAD
type adminUserUpdateFactorParams struct {
	FriendlyName string `json:"friendly_name"`
	FactorType   string `json:"factor_type"`
}
=======
>>>>>>> e034ca03
type AdminListUsersResponse struct {
	Users []*models.User `json:"users"`
	Aud   string         `json:"aud"`
}

func (a *API) loadUser(w http.ResponseWriter, r *http.Request) (context.Context, error) {
	ctx := r.Context()
	db := a.db.WithContext(ctx)

	userID, err := uuid.FromString(chi.URLParam(r, "user_id"))
	if err != nil {
		return nil, badRequestError("user_id must be an UUID")
	}

	observability.LogEntrySetField(r, "user_id", userID)

	u, err := models.FindUserByID(db, userID)
	if err != nil {
		if models.IsNotFoundError(err) {
			return nil, notFoundError("User not found")
		}
		return nil, internalServerError("Database error loading user").WithInternalError(err)
	}

	return withUser(ctx, u), nil
<<<<<<< HEAD
}

func (a *API) loadFactor(w http.ResponseWriter, r *http.Request) (context.Context, error) {
	factorID, err := uuid.FromString(chi.URLParam(r, "factor_id"))
	if err != nil {
		return nil, badRequestError("factor_id must be an UUID")
	}

	observability.LogEntrySetField(r, "factor_id", factorID)

	f, err := models.FindFactorByFactorID(a.db, factorID)
	if err != nil {
		if models.IsNotFoundError(err) {
			return nil, notFoundError("Factor not found")
		}
		return nil, internalServerError("Database error loading factor").WithInternalError(err)
	}
	return withFactor(r.Context(), f), nil
=======
>>>>>>> e034ca03
}

func (a *API) getAdminParams(r *http.Request) (*AdminUserParams, error) {
	params := AdminUserParams{}

	body, err := getBodyBytes(r)
	if err != nil {
		return nil, badRequestError("Could not read body").WithInternalError(err)
	}

	if err := json.Unmarshal(body, &params); err != nil {
		return nil, badRequestError("Could not decode admin user params: %v", err)
	}

	return &params, nil
}

// adminUsers responds with a list of all users in a given audience
func (a *API) adminUsers(w http.ResponseWriter, r *http.Request) error {
	ctx := r.Context()
	db := a.db.WithContext(ctx)
	aud := a.requestAud(ctx, r)

	pageParams, err := paginate(r)
	if err != nil {
		return badRequestError("Bad Pagination Parameters: %v", err)
	}

	sortParams, err := sort(r, map[string]bool{models.CreatedAt: true}, []models.SortField{{Name: models.CreatedAt, Dir: models.Descending}})
	if err != nil {
		return badRequestError("Bad Sort Parameters: %v", err)
	}

	filter := r.URL.Query().Get("filter")

	users, err := models.FindUsersInAudience(db, aud, pageParams, sortParams, filter)
	if err != nil {
		return internalServerError("Database error finding users").WithInternalError(err)
	}
	addPaginationHeaders(w, r, pageParams)

	return sendJSON(w, http.StatusOK, AdminListUsersResponse{
		Users: users,
		Aud:   aud,
	})
}

// adminUserGet returns information about a single user
func (a *API) adminUserGet(w http.ResponseWriter, r *http.Request) error {
	user := getUser(r.Context())

	return sendJSON(w, http.StatusOK, user)
}

// adminUserUpdate updates a single user object
func (a *API) adminUserUpdate(w http.ResponseWriter, r *http.Request) error {
	ctx := r.Context()
	db := a.db.WithContext(ctx)
	user := getUser(ctx)
	adminUser := getAdminUser(ctx)
	params, err := a.getAdminParams(r)
	config := a.config
	if err != nil {
		return err
	}

	err = db.Transaction(func(tx *storage.Connection) error {
		if params.Role != "" {
			if terr := user.SetRole(tx, params.Role); terr != nil {
				return terr
			}
		}

		if params.EmailConfirm {
			if terr := user.Confirm(tx); terr != nil {
				return terr
			}
		}

		if params.PhoneConfirm {
			if terr := user.ConfirmPhone(tx); terr != nil {
				return terr
			}
		}

		if params.Password != nil {
			if len(*params.Password) < config.PasswordMinLength {
				return invalidPasswordLengthError(config)
			}

			if terr := user.UpdatePassword(tx, *params.Password); terr != nil {
				return terr
			}
		}

		if params.Email != "" {
			if terr := user.SetEmail(tx, params.Email); terr != nil {
				return terr
			}
		}

		if params.Phone != "" {
			if terr := user.SetPhone(tx, params.Phone); terr != nil {
				return terr
			}
		}

		if params.AppMetaData != nil {
			if terr := user.UpdateAppMetaData(tx, params.AppMetaData); terr != nil {
				return terr
			}
		}

		if params.UserMetaData != nil {
			if terr := user.UpdateUserMetaData(tx, params.UserMetaData); terr != nil {
				return terr
			}
		}

		if params.BanDuration != "" {
			if params.BanDuration == "none" {
				user.BannedUntil = nil
			} else {
				duration, terr := time.ParseDuration(params.BanDuration)
				if terr != nil {
					return badRequestError("Invalid format for ban_duration: %v", terr)
				}
				t := time.Now().Add(duration)
				user.BannedUntil = &t
			}
			if terr := user.UpdateBannedUntil(tx); terr != nil {
				return terr
			}
		}

		if terr := models.NewAuditLogEntry(r, tx, adminUser, models.UserModifiedAction, "", map[string]interface{}{
			"user_id":    user.ID,
			"user_email": user.Email,
			"user_phone": user.Phone,
		}); terr != nil {
			return terr
		}
		return nil
	})

	if err != nil {
		if errors.Is(err, invalidPasswordLengthError(config)) {
			return err
		}
		if strings.Contains(err.Error(), "Invalid format for ban_duration") {
			return err
		}
		return internalServerError("Error updating user").WithInternalError(err)
	}

	return sendJSON(w, http.StatusOK, user)
}

// adminUserCreate creates a new user based on the provided data
func (a *API) adminUserCreate(w http.ResponseWriter, r *http.Request) error {
	ctx := r.Context()
	db := a.db.WithContext(ctx)
	config := a.config

	adminUser := getAdminUser(ctx)
	params, err := a.getAdminParams(r)
	if err != nil {
		return err
	}

	aud := a.requestAud(ctx, r)
	if params.Aud != "" {
		aud = params.Aud
	}

	if params.Email == "" && params.Phone == "" {
		return unprocessableEntityError("Cannot create a user without either an email or phone")
	}

	if params.Email != "" {
		params.Email, err = a.validateEmail(ctx, params.Email)
		if err != nil {
			return err
		}
		if exists, err := models.IsDuplicatedEmail(db, params.Email, aud); err != nil {
			return internalServerError("Database error checking email").WithInternalError(err)
		} else if exists {
			return unprocessableEntityError("Email address already registered by another user")
		}
	}

	if params.Phone != "" {
		params.Phone, err = a.validatePhone(params.Phone)
		if err != nil {
			return err
		}
		if exists, err := models.IsDuplicatedPhone(db, params.Phone, aud); err != nil {
			return internalServerError("Database error checking phone").WithInternalError(err)
		} else if exists {
			return unprocessableEntityError("Phone number already registered by another user")
		}
	}

	if params.Password == nil || *params.Password == "" {
		password, err := password.Generate(64, 10, 0, false, true)
		if err != nil {
			return internalServerError("Error generating password").WithInternalError(err)
		}
		params.Password = &password
	}

	user, err := models.NewUser(params.Phone, params.Email, *params.Password, aud, params.UserMetaData)
	if err != nil {
		return internalServerError("Error creating user").WithInternalError(err)
	}

	if user.AppMetaData == nil {
		user.AppMetaData = make(map[string]interface{})
	}
	user.AppMetaData["provider"] = "email"
	user.AppMetaData["providers"] = []string{"email"}

	if params.BanDuration != "" {
		duration, terr := time.ParseDuration(params.BanDuration)
		if terr != nil {
			return badRequestError("Invalid format for ban_duration: %v", terr)
		}
		t := time.Now().Add(duration)
		user.BannedUntil = &t
	}

	err = db.Transaction(func(tx *storage.Connection) error {
		if terr := models.NewAuditLogEntry(r, tx, adminUser, models.UserSignedUpAction, "", map[string]interface{}{
			"user_id":    user.ID,
			"user_email": user.Email,
			"user_phone": user.Phone,
		}); terr != nil {
			return terr
		}

		if terr := tx.Create(user); terr != nil {
			return terr
		}

		role := config.JWT.DefaultGroupName
		if params.Role != "" {
			role = params.Role
		}
		if terr := user.SetRole(tx, role); terr != nil {
			return terr
		}

		if params.AppMetaData != nil {
			if terr := user.UpdateAppMetaData(tx, params.AppMetaData); terr != nil {
				return terr
			}
		}

		if params.EmailConfirm {
			if terr := user.Confirm(tx); terr != nil {
				return terr
			}
		}

		if params.PhoneConfirm {
			if terr := user.ConfirmPhone(tx); terr != nil {
				return terr
			}
		}

		return nil
	})

	if err != nil {
		if strings.Contains(err.Error(), "Invalid format for ban_duration") {
			return err
		}
		return internalServerError("Database error creating new user").WithInternalError(err)
	}

	return sendJSON(w, http.StatusOK, user)
}

// adminUserDelete delete a user
func (a *API) adminUserDelete(w http.ResponseWriter, r *http.Request) error {
	ctx := r.Context()
	db := a.db.WithContext(ctx)
	user := getUser(ctx)
	adminUser := getAdminUser(ctx)

	err := db.Transaction(func(tx *storage.Connection) error {
		if terr := models.NewAuditLogEntry(r, tx, adminUser, models.UserDeletedAction, "", map[string]interface{}{
			"user_id":    user.ID,
			"user_email": user.Email,
			"user_phone": user.Phone,
		}); terr != nil {
			return internalServerError("Error recording audit log entry").WithInternalError(terr)
		}

		if terr := tx.Destroy(user); terr != nil {
			return internalServerError("Database error deleting user").WithInternalError(terr)
		}
		return nil
	})
	if err != nil {
		return err
	}

	return sendJSON(w, http.StatusOK, map[string]interface{}{})
}

func (a *API) adminUserDeleteFactor(w http.ResponseWriter, r *http.Request) error {
	ctx := r.Context()
	user := getUser(ctx)
	factor := getFactor(ctx)

	MFAEnabled, err := models.IsMFAEnabled(a.db, user)
	if err != nil {
		return err
	} else if !MFAEnabled {
		return forbiddenError("You do not have a verified factor enrolled")
	}

	err = a.db.Transaction(func(tx *storage.Connection) error {
		if terr := models.NewAuditLogEntry(r, tx, user, models.DeleteFactorAction, r.RemoteAddr, map[string]interface{}{
			"user_id":   user.ID,
			"factor_id": factor.ID,
		}); terr != nil {
			return terr
		}
		if terr := tx.Destroy(factor); terr != nil {
			return internalServerError("Database error deleting factor").WithInternalError(terr)
		}
		return nil
	})
	if err != nil {
		return err
	}
	return sendJSON(w, http.StatusOK, factor)
}

func (a *API) adminUserGetFactors(w http.ResponseWriter, r *http.Request) error {
	ctx := r.Context()
	user := getUser(ctx)
	factors, terr := models.FindFactorsByUser(a.db, user)
	if terr != nil {
		return terr
	}
	return sendJSON(w, http.StatusOK, factors)
}

// adminUserUpdate updates a single factor object
func (a *API) adminUserUpdateFactor(w http.ResponseWriter, r *http.Request) error {
	ctx := r.Context()
	factor := getFactor(ctx)
	user := getUser(ctx)
	adminUser := getAdminUser(ctx)
	params := &adminUserUpdateFactorParams{}
	body, err := getBodyBytes(r)
	if err != nil {
		return badRequestError("Could not read body").WithInternalError(err)
	}

	if err := json.Unmarshal(body, params); err != nil {
		return badRequestError("Could not read factor update params: %v", err)
	}

	err = a.db.Transaction(func(tx *storage.Connection) error {
		if params.FriendlyName != "" {
			if terr := factor.UpdateFriendlyName(tx, params.FriendlyName); terr != nil {
				return terr
			}
		}
		if params.FactorType != "" {
			if params.FactorType != models.TOTP {
				return badRequestError("Factor Type not valid")
			}
			if terr := factor.UpdateFactorType(tx, params.FactorType); terr != nil {
				return terr
			}
		}

		if terr := models.NewAuditLogEntry(r, tx, adminUser, models.UpdateFactorAction, "", map[string]interface{}{
			"user_id":     user.ID,
			"factor_id":   factor.ID,
			"factor_type": factor.FactorType,
		}); terr != nil {
			return terr
		}
		return nil
	})
	if err != nil {
		return err
	}

	return sendJSON(w, http.StatusOK, factor)
}<|MERGE_RESOLUTION|>--- conflicted
+++ resolved
@@ -29,13 +29,11 @@
 	BanDuration  string                 `json:"ban_duration"`
 }
 
-<<<<<<< HEAD
 type adminUserUpdateFactorParams struct {
 	FriendlyName string `json:"friendly_name"`
 	FactorType   string `json:"factor_type"`
 }
-=======
->>>>>>> e034ca03
+
 type AdminListUsersResponse struct {
 	Users []*models.User `json:"users"`
 	Aud   string         `json:"aud"`
@@ -61,7 +59,6 @@
 	}
 
 	return withUser(ctx, u), nil
-<<<<<<< HEAD
 }
 
 func (a *API) loadFactor(w http.ResponseWriter, r *http.Request) (context.Context, error) {
@@ -80,8 +77,6 @@
 		return nil, internalServerError("Database error loading factor").WithInternalError(err)
 	}
 	return withFactor(r.Context(), f), nil
-=======
->>>>>>> e034ca03
 }
 
 func (a *API) getAdminParams(r *http.Request) (*AdminUserParams, error) {
