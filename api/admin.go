--- conflicted
+++ resolved
@@ -32,10 +32,10 @@
 	BanDuration  string                 `json:"ban_duration"`
 }
 
-<<<<<<< HEAD
 type adminUserDeleteParams struct {
 	IsSoftDelete string `json:"is_soft_delete"`
-=======
+}
+
 type adminUserUpdateFactorParams struct {
 	FriendlyName string `json:"friendly_name"`
 	FactorType   string `json:"factor_type"`
@@ -44,7 +44,6 @@
 type AdminListUsersResponse struct {
 	Users []*models.User `json:"users"`
 	Aud   string         `json:"aud"`
->>>>>>> 68acb95a
 }
 
 func (a *API) loadUser(w http.ResponseWriter, r *http.Request) (context.Context, error) {
@@ -385,22 +384,16 @@
 // adminUserDelete delete a user
 func (a *API) adminUserDelete(w http.ResponseWriter, r *http.Request) error {
 	ctx := r.Context()
-	db := a.db.WithContext(ctx)
 	user := getUser(ctx)
 	adminUser := getAdminUser(ctx)
 
-<<<<<<< HEAD
 	var err error
 	params := &adminUserDeleteParams{}
 	q := r.URL.Query()
 	params.IsSoftDelete = q.Get("is_soft_delete")
 
 	err = a.db.Transaction(func(tx *storage.Connection) error {
-		if terr := models.NewAuditLogEntry(tx, instanceID, adminUser, models.UserDeletedAction, map[string]interface{}{
-=======
-	err := db.Transaction(func(tx *storage.Connection) error {
 		if terr := models.NewAuditLogEntry(r, tx, adminUser, models.UserDeletedAction, "", map[string]interface{}{
->>>>>>> 68acb95a
 			"user_id":    user.ID,
 			"user_email": user.Email,
 			"user_phone": user.Phone,
@@ -439,7 +432,7 @@
 				return internalServerError("Error soft deleting user meta data").WithInternalError(terr)
 			}
 
-			identities, terr := models.FindIdentitiesByUser(tx, user)
+			identities, terr := models.FindIdentitiesByUserID(tx, user.ID)
 			if terr != nil {
 				return internalServerError("Error retrieving identities").WithInternalError(terr)
 			}
@@ -463,7 +456,7 @@
 				}
 			}
 
-			if terr = models.RevokeRefreshTokensByUser(tx, instanceID, user.ID); terr != nil {
+			if terr = models.RevokeRefreshTokensByUser(tx, user.ID); terr != nil {
 				return internalServerError("Error soft deleting refresh tokens").WithInternalError(terr)
 			}
 		} else {
