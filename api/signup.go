package api

import (
	"context"
	"encoding/json"
	"fmt"
	"net/http"
	"time"

	"github.com/gofrs/uuid"
	"github.com/netlify/gotrue/api/sms_provider"
	"github.com/netlify/gotrue/metering"
	"github.com/netlify/gotrue/models"
	"github.com/netlify/gotrue/storage"
	"github.com/pkg/errors"
)

// SignupParams are the parameters the Signup endpoint accepts
type SignupParams struct {
	Email         string                 `json:"email"`
	Phone         string                 `json:"phone"`
	CryptoAddress string                 `json:"-"`
	Password      string                 `json:"password"`
	Data          map[string]interface{} `json:"data"`
	Provider      string                 `json:"-"`
	Aud           string                 `json:"-"`
}

// Signup is the endpoint for registering a new user
func (a *API) Signup(w http.ResponseWriter, r *http.Request) error {
	ctx := r.Context()
	config := a.getConfig(ctx)

	if config.DisableSignup {
		return forbiddenError("Signups not allowed for this instance")
	}

	params := &SignupParams{}
	jsonDecoder := json.NewDecoder(r.Body)
	err := jsonDecoder.Decode(params)
	if err != nil {
		return badRequestError("Could not read Signup params: %v", err)
	}

	if params.Password == "" {
		return unprocessableEntityError("Signup requires a valid password")
	}
	if len(params.Password) < config.PasswordMinLength {
		return unprocessableEntityError(fmt.Sprintf("Password should be at least %d characters", config.PasswordMinLength))
	}
	if params.Email != "" && params.Phone != "" {
		return unprocessableEntityError("Only an email address or phone number should be provided on signup.")
	}
	if params.Email != "" {
		params.Provider = "email"
	} else if params.Phone != "" {
		params.Provider = "phone"
	}
	if params.Data == nil {
		params.Data = make(map[string]interface{})
	}

	var user *models.User
	instanceID := getInstanceID(ctx)
	params.Aud = a.requestAud(ctx, r)

	switch params.Provider {
	case "email":
		if !config.External.Email.Enabled {
			return badRequestError("Email signups are disabled")
		}
		if err := a.validateEmail(ctx, params.Email); err != nil {
			return err
		}
		user, err = models.FindUserByEmailAndAudience(a.db, instanceID, params.Email, params.Aud)
	case "phone":
		if !config.External.Phone.Enabled {
			return badRequestError("Phone signups are disabled")
		}
		params.Phone, err = a.validatePhone(params.Phone)
		if err != nil {
			return err
		}
		user, err = models.FindUserByPhoneAndAudience(a.db, instanceID, params.Phone, params.Aud)
	default:
		return invalidSignupError(config)
	}

	if err != nil && !models.IsNotFoundError(err) {
		return internalServerError("Database error finding user").WithInternalError(err)
	}

	err = a.db.Transaction(func(tx *storage.Connection) error {
		var terr error
		if user != nil {
			if (params.Provider == "email" && user.IsConfirmed()) || (params.Provider == "phone" && user.IsPhoneConfirmed()) {
				return UserExistsError
			}

			if err := user.UpdateUserMetaData(tx, params.Data); err != nil {
				return internalServerError("Database error updating user").WithInternalError(err)
			}
		} else {
			user, terr = a.signupNewUser(ctx, tx, params)
			if terr != nil {
				return terr
			}
			identity, terr := a.createNewIdentity(tx, user, params.Provider, map[string]interface{}{"sub": user.ID.String()})
			if terr != nil {
				return terr
			}
			user.Identities = []models.Identity{*identity}
		}

		if params.Provider == "email" && !user.IsConfirmed() {
			if config.Mailer.Autoconfirm {
				if terr = models.NewAuditLogEntry(tx, instanceID, user, models.UserSignedUpAction, "", map[string]interface{}{
					"provider": params.Provider,
				}); terr != nil {
					return terr
				}
				if terr = triggerEventHooks(ctx, tx, SignupEvent, user, instanceID, config); terr != nil {
					return terr
				}
				if terr = user.Confirm(tx); terr != nil {
					return internalServerError("Database error updating user").WithInternalError(terr)
				}
			} else {
				mailer := a.Mailer(ctx)
				referrer := a.getReferrer(r)
				if terr = models.NewAuditLogEntry(tx, instanceID, user, models.UserConfirmationRequestedAction, "", map[string]interface{}{
					"provider": params.Provider,
				}); terr != nil {
					return terr
				}
				if terr = sendConfirmation(tx, user, mailer, config.SMTP.MaxFrequency, referrer); terr != nil {
					if errors.Is(terr, MaxFrequencyLimitError) {
						now := time.Now()
						left := user.ConfirmationSentAt.Add(config.SMTP.MaxFrequency).Sub(now) / time.Second
						return tooManyRequestsError(fmt.Sprintf("For security purposes, you can only request this after %d seconds.", left))
					}
					return internalServerError("Error sending confirmation mail").WithInternalError(terr)
				}
			}
		} else if params.Provider == "phone" && !user.IsPhoneConfirmed() {
			if config.Sms.Autoconfirm {
				if terr = models.NewAuditLogEntry(tx, instanceID, user, models.UserSignedUpAction, "", map[string]interface{}{
					"provider": params.Provider,
				}); terr != nil {
					return terr
				}
				if terr = triggerEventHooks(ctx, tx, SignupEvent, user, instanceID, config); terr != nil {
					return terr
				}
				if terr = user.ConfirmPhone(tx); terr != nil {
					return internalServerError("Database error updating user").WithInternalError(terr)
				}
			} else {
				if terr = models.NewAuditLogEntry(tx, instanceID, user, models.UserConfirmationRequestedAction, "", map[string]interface{}{
					"provider": params.Provider,
				}); terr != nil {
					return terr
				}
				smsProvider, terr := sms_provider.GetSmsProvider(*config)
				if terr != nil {
					return badRequestError("Error sending confirmation sms: %v", terr)
				}
				if terr = a.sendPhoneConfirmation(ctx, tx, user, params.Phone, phoneConfirmationOtp, smsProvider); terr != nil {
					return badRequestError("Error sending confirmation sms: %v", terr)
				}
			}
		}

		return nil
	})

	if err != nil {
		if errors.Is(err, MaxFrequencyLimitError) {
			return tooManyRequestsError("For security purposes, you can only request this once every minute")
		}
		if errors.Is(err, UserExistsError) {
			err = a.db.Transaction(func(tx *storage.Connection) error {
				if terr := models.NewAuditLogEntry(tx, instanceID, user, models.UserRepeatedSignUpAction, "", map[string]interface{}{
					"provider": params.Provider,
				}); terr != nil {
					return terr
				}
				return nil
			})
			if err != nil {
				return err
			}
			if config.Mailer.Autoconfirm || config.Sms.Autoconfirm {
				return badRequestError("User already registered")
			}
			sanitizedUser, err := sanitizeUser(user, params)
			if err != nil {
				return err
			}
			return sendJSON(w, http.StatusOK, sanitizedUser)
		}
		return err
	}

	// handles case where Mailer.Autoconfirm is true or Phone.Autoconfirm is true
	if user.IsConfirmed() || user.IsPhoneConfirmed() {
		var token *AccessTokenResponse
		err = a.db.Transaction(func(tx *storage.Connection) error {
			var terr error
			if terr = models.NewAuditLogEntry(tx, instanceID, user, models.LoginAction, "", map[string]interface{}{
				"provider": params.Provider,
			}); terr != nil {
				return terr
			}
			if terr = triggerEventHooks(ctx, tx, LoginEvent, user, instanceID, config); terr != nil {
				return terr
			}

			token, terr = a.issueRefreshToken(ctx, tx, user)
			if terr != nil {
				return terr
			}

			if terr = a.setCookieTokens(config, token, false, w); terr != nil {
				return internalServerError("Failed to set JWT cookie. %s", terr)
			}
			return nil
		})
		if err != nil {
			return err
		}
		metering.RecordLogin("password", user.ID, instanceID)
		return sendJSON(w, http.StatusOK, token)
	}

	return sendJSON(w, http.StatusOK, user)
}

// sanitizeUser removes all user sensitive information from the user object
// Should be used whenever we want to prevent information about whether a user is registered or not from leaking
func sanitizeUser(u *models.User, params *SignupParams) (*models.User, error) {
	var err error
	now := time.Now()

	u.ID, err = uuid.NewV4()
	if err != nil {
		return nil, errors.Wrap(err, "Error generating unique id")
	}
	u.CreatedAt, u.UpdatedAt, u.ConfirmationSentAt = now, now, &now
	u.LastSignInAt, u.ConfirmedAt, u.EmailConfirmedAt, u.PhoneConfirmedAt = nil, nil, nil, nil
	u.Identities = make([]models.Identity, 0)
	u.UserMetaData = params.Data
	u.Aud = params.Aud

	// sanitize app_metadata
	u.AppMetaData = map[string]interface{}{
		"provider":  params.Provider,
		"providers": []string{params.Provider},
	}

	// sanitize param fields
	switch params.Provider {
	case "email":
		u.Phone = ""
	case "phone":
		u.Email = ""
	default:
		u.Phone, u.Email = "", ""
	}

	return u, nil
}

func (a *API) signupNewUser(ctx context.Context, conn *storage.Connection, params *SignupParams) (*models.User, error) {
	instanceID := getInstanceID(ctx)
	config := a.getConfig(ctx)

	var user *models.User
	var cryptoAddress *models.CryptoAddress
	var err error
	switch params.Provider {
	case "email":
		user, err = models.NewUser(instanceID, "", params.Email, params.Password, params.Aud, params.Data)
	case "phone":
<<<<<<< HEAD
		user, err = models.NewUser(instanceID, "", params.Password, params.Aud, params.Data)
		user.Phone = storage.NullString(params.Phone)
	case "crypto":
		user, err = models.NewUser(instanceID, "", "", params.Aud, params.Data)
		cryptoAddress, err = models.NewCryptoAddress(instanceID, user.ID, params.CryptoAddress)
=======
		user, err = models.NewUser(instanceID, params.Phone, "", params.Password, params.Aud, params.Data)
>>>>>>> 32a6e1fd
	default:
		// handles external provider case
		user, err = models.NewUser(instanceID, "", params.Email, params.Password, params.Aud, params.Data)
	}

	if err != nil {
		return nil, internalServerError("Database error creating user").WithInternalError(err)
	}
	if user.AppMetaData == nil {
		user.AppMetaData = make(map[string]interface{})
	}

	user.Identities = make([]models.Identity, 0)

	// TODO: Deprecate "provider" field
	user.AppMetaData["provider"] = params.Provider

	user.AppMetaData["providers"] = []string{params.Provider}
	if params.Password == "" {
		user.EncryptedPassword = ""
	}

	err = conn.Transaction(func(tx *storage.Connection) error {
		var terr error
		if terr = tx.Create(user); terr != nil {
			return internalServerError("Database error saving new user").WithInternalError(terr)
		}
		if params.Provider == "crypto" && cryptoAddress != nil {
			if terr = tx.Create(cryptoAddress); terr != nil {
				return internalServerError("Database error saving new crypto address").WithInternalError(terr)
			}
		}
		if terr = user.SetRole(tx, config.JWT.DefaultGroupName); terr != nil {
			return internalServerError("Database error updating user").WithInternalError(terr)
		}
		if terr = triggerEventHooks(ctx, tx, ValidateEvent, user, instanceID, config); terr != nil {
			return terr
		}
		return nil
	})
	if err != nil {
		return nil, err
	}

	return user, nil
}<|MERGE_RESOLUTION|>--- conflicted
+++ resolved
@@ -282,15 +282,11 @@
 	case "email":
 		user, err = models.NewUser(instanceID, "", params.Email, params.Password, params.Aud, params.Data)
 	case "phone":
-<<<<<<< HEAD
-		user, err = models.NewUser(instanceID, "", params.Password, params.Aud, params.Data)
+		user, err = models.NewUser(instanceID, params.Phone, "", params.Password, params.Aud, params.Data)
 		user.Phone = storage.NullString(params.Phone)
 	case "crypto":
 		user, err = models.NewUser(instanceID, "", "", params.Aud, params.Data)
 		cryptoAddress, err = models.NewCryptoAddress(instanceID, user.ID, params.CryptoAddress)
-=======
-		user, err = models.NewUser(instanceID, params.Phone, "", params.Password, params.Aud, params.Data)
->>>>>>> 32a6e1fd
 	default:
 		// handles external provider case
 		user, err = models.NewUser(instanceID, "", params.Email, params.Password, params.Aud, params.Data)
