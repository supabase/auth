--- conflicted
+++ resolved
@@ -219,11 +219,8 @@
 				return terr
 			}
 
-<<<<<<< HEAD
-			token, terr = a.issueRefreshToken(ctx, tx, user, models.AutoConfirmSignup, uuid.Nil)
-=======
-			token, terr = a.issueRefreshToken(ctx, tx, user, grantParams)
->>>>>>> 0d7dcc29
+			token, terr = a.issueRefreshToken(ctx, tx, user, models.AutoConfirmSignup, grantParams)
+
 			if terr != nil {
 				return terr
 			}
