--- conflicted
+++ resolved
@@ -197,11 +197,7 @@
 
 ### External Authentication Providers
 
-<<<<<<< HEAD
-We support `apple`, `azure`, `bitbucket`, `discord`, `facebook`, `github`, `gitlab`, `google`, `keycloak`, `linkedin`, `notion`, `spotify`, `slack`, `twitch` and `twitter` for external authentication.
-=======
-We support `apple`, `azure`, `bitbucket`, `discord`, `facebook`, `github`, `gitlab`, `google`, `linkedin`, `notion`, `spotify`, `slack`, `twitch`, `twitter` and `workos` for external authentication.
->>>>>>> 32b0802b
+We support `apple`, `azure`, `bitbucket`, `discord`, `facebook`, `github`, `gitlab`, `google`, `keycloak`, `linkedin`, `notion`, `spotify`, `slack`, `twitch`, `twitter` and `workos` for external authentication.
 
 Use the names as the keys underneath `external` to configure each separately.
 
@@ -932,11 +928,8 @@
 query params:
 
 ```
-<<<<<<< HEAD
-provider=apple | azure | bitbucket | discord | facebook | github | gitlab | google | keycloak | linkedin | notion | slack | spotify | twitch | twitter
-=======
-provider=apple | azure | bitbucket | discord | facebook | github | gitlab | google | linkedin | notion | slack | spotify | twitch | twitter | workos
->>>>>>> 32b0802b
+provider=apple | azure | bitbucket | discord | facebook | github | gitlab | google | keycloak | linkedin | notion | slack | spotify | twitch | twitter | workos
+
 scopes=<optional additional scopes depending on the provider (email and name are requested by default)>
 ```
 
