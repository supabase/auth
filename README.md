# Auth - Authentication and User Management by Supabase

[![Coverage Status](https://coveralls.io/repos/github/supabase/auth/badge.svg?branch=master)](https://coveralls.io/github/supabase/auth?branch=master)

Auth is a user management and authentication server written in Go that powers
[Supabase](https://supabase.com)'s features such as:

- Issuing JWTs
- Row Level Security with PostgREST
- User management
- Sign in with email, password, magic link, phone number
- Sign in with external providers (Google, Apple, Facebook, Discord, ...)

It is originally based on the excellent
[GoTrue codebase by Netlify](https://github.com/netlify/gotrue), however both have diverged significantly in features and capabilities.

If you wish to contribute to the project, please refer to the [contributing guide](/CONTRIBUTING.md).

## Table of Contents

- [Quick Start](#quick-start)
- [Running in Production](#running-in-production)
- [Configuration](#configuration)
- [Endpoints](#endpoints)

## Quick Start

Create a `.env` file to store your own custom environment variables. See [`example.env`](example.env)

1. Start the local Postgres database in a Postgres container: `docker-compose -f docker-compose-dev.yml up postgres`
2. Build the auth binary: `make build` . You should see an output like this:

```bash
go build -ldflags "-X github.com/supabase/auth/cmd.Version=`git rev-parse HEAD`"
GOOS=linux GOARCH=arm64 go build -ldflags "-X github.com/supabase/auth/cmd.Version=`git rev-parse HEAD`" -o gotrue-arm64
```

3. Execute the auth binary: `./auth`

### If you have Docker installed

Create a `.env.docker` file to store your own custom env vars. See [`example.docker.env`](example.docker.env)

1. `make build`
2. `make dev`
3. `docker ps` should show two Docker containers (`auth-auth-1` and `auth-postgres-1`)
4. That's it! Visit the [health check endpoint](http://localhost:9999/health) to confirm that auth is running.

## Running in production

Running an authentication server in production is not an easy feat. We
recommend using [Supabase Auth](https://supabase.com/auth) which gets regular
security updates.

Otherwise, please make sure you set up a process to promptly update to the
latest version. You can do that by following this repository, specifically the
[Releases](https://github.com/supabase/auth/releases) and [Security
Advisories](https://github.com/supabase/auth/security/advisories) sections.

### Backward compatibility

Auth uses the [Semantic Versioning](https://semver.org) scheme. Here are some
further clarifications on backward compatibility guarantees:

**Go API compatibility**

Auth is not meant to be used as a Go library. There are no guarantees on
backward API compatibility when used this way regardless of which version 
number changes.

**Patch**

Changes to the patch version guarantees backward compatibility with:

- Database objects (tables, columns, indexes, functions).
- REST API
- JWT structure
- Configuration

Guaranteed examples:

- A column won't change its type.
- A table won't change its primary key.
- An index will not be removed.
- A uniqueness constraint will not be removed.
- A REST API will not be removed.
- Parameters to REST APIs will work equivalently as before (or better, if a bug
  has been fixed).
- Configuration will not change.

Not guaranteed examples:

- A table may add new columns.
- Columns in a table may be reordered.
- Non-unique constraints may be removed (database level checks, null, default
  values).
- JWT may add new properties.

**Minor**

Changes to minor version guarantees backward compatibility with:

- REST API
- JWT structure
- Configuration

Exceptions to these guarantees will be made only when serious security issues
are found that can't be remedied in any other way.

Guaranteed examples:

- Existing APIs may be deprecated but continue working for the next few minor
  version releases.
- Configuration changes may become deprecated but continue working for the next
  few minor version releases.
- Already issued JWTs will be accepted, but new JWTs may be with a different
  structure (but usually similar).

Not guaranteed examples:

- Removal of JWT fields after a deprecation notice.
- Removal of certain APIs after a deprecation notice.
- Removal of sign-in with external providers, after a deprecation notice.
- Deletion, truncation, significant schema changes to tables, indexes, views,
  functions.

We aim to provide a deprecation notice in execution logs for at least two major
version releases or two weeks if multiple releases go out. Compatibility will
be guaranteed while the notice is live.

**Major**

Changes to the major version do not guarantee any backward compatibility with
previous versions.

### Inherited features

Certain inherited features from the Netlify codebase are not supported by
Supabase and they may be removed without prior notice in the future. This is a
comprehensive list of those features:

1. Multi-tenancy via the `instances` table i.e. `GOTRUE_MULTI_INSTANCE_MODE`
   configuration parameter.
2. System user (zero UUID user).
3. Super admin via the `is_super_admin` column.
4. Group information in JWTs via `GOTRUE_JWT_ADMIN_GROUP_NAME` and other
   configuration fields.
5. JWT signing. Supabase Auth supports asymmetric keys (RS256 by default;
   ECC/Ed25519 optional). HS256 is still supported for compatibility, but
   migrating to asymmetric keys is recommended for easier validation and
   rotation. Future deprecations will be announced in the changelog. See the
   [JWT Signing Keys](https://supabase.com/docs/guides/auth/signing-keys) and
   [JWTs guide](https://supabase.com/docs/guides/auth/jwts) for details.

Note that this is not an exhaustive list and it may change.

### Best practices when self-hosting

These are some best practices to follow when self-hosting to ensure backward
compatibility with Auth:

1. Do not modify the schema managed by Auth. You can see all of the
   migrations in the `migrations` directory.
2. Do not rely on the schema and the structure of data in the database. Always use
   Auth APIs and JWTs to infer information about users.
3. Always run Auth behind a TLS-capable proxy such as a load balancer, CDN,
   nginx or other similar software.

## Configuration

You may configure Auth using either a configuration file named `.env`,
environment variables, or a combination of both. Environment variables are prefixed with `GOTRUE_`, and will always have precedence over values provided via file.

### Top-Level

```properties
GOTRUE_SITE_URL=https://example.netlify.com/
```

`SITE_URL` - `string` **required**

The base URL your site is located at. Currently used in combination with other settings to construct URLs used in emails. Any URI that shares a host with `SITE_URL` is a permitted value for `redirect_to` params (see `/authorize` etc.).

`URI_ALLOW_LIST` - `string`

A comma-separated list of URIs (e.g. `"https://foo.example.com,https://*.foo.example.com,https://bar.example.com"`) which are permitted as valid `redirect_to` destinations. Defaults to []. Supports wildcard matching through globbing. e.g. `https://*.foo.example.com` will allow `https://a.foo.example.com` and `https://b.foo.example.com` to be accepted. Globbing is also supported on subdomains. e.g. `https://foo.example.com/*` will allow `https://foo.example.com/page1` and `https://foo.example.com/page2` to be accepted.

For more common glob patterns, check out the [following link](https://pkg.go.dev/github.com/gobwas/glob#Compile).

`OPERATOR_TOKEN` - `string` _Multi-instance mode only_

The shared secret with an operator (usually Netlify) for this microservice. Used to verify requests have been proxied through the operator and
the payload values can be trusted.

`DISABLE_SIGNUP` - `bool`

When signup is disabled the only way to create new users is through invites. Defaults to `false`, all signups enabled.

`GOTRUE_EXTERNAL_EMAIL_ENABLED` - `bool`

Use this to disable email signups (users can still use external OAuth providers to sign up / sign in)

`GOTRUE_EXTERNAL_PHONE_ENABLED` - `bool`

Use this to disable phone signups (users can still use external OAuth providers to sign up / sign in)

`GOTRUE_RATE_LIMIT_HEADER` - `string`

Header on which to rate limit the `/token` endpoint.

`GOTRUE_RATE_LIMIT_EMAIL_SENT` - `string`

Rate limit the number of emails sent per hour on the following endpoints: `/signup`, `/invite`, `/magiclink`, `/recover`, `/otp`, & `/user`.

`GOTRUE_PASSWORD_MIN_LENGTH` - `int`

Minimum password length, defaults to 6.

`GOTRUE_PASSWORD_REQUIRED_CHARACTERS` - a string of character sets separated by `:`. A password must contain at least one character of each set to be accepted. To use the `:` character escape it with `\`.

`GOTRUE_SECURITY_REFRESH_TOKEN_ROTATION_ENABLED` - `bool`

If refresh token rotation is enabled, auth will automatically detect malicious attempts to reuse a revoked refresh token. When a malicious attempt is detected, GoTrue immediately revokes all tokens that descended from the offending token.

`GOTRUE_SECURITY_REFRESH_TOKEN_REUSE_INTERVAL` - `string`

This setting is only applicable if `GOTRUE_SECURITY_REFRESH_TOKEN_ROTATION_ENABLED` is enabled. The reuse interval for a refresh token allows for exchanging the refresh token multiple times during the interval to support concurrency or offline issues. During the reuse interval, auth will not consider using a revoked token as a malicious attempt and will simply return the child refresh token.

Only the previous revoked token can be reused. Using an old refresh token way before the current valid refresh token will trigger the reuse detection.

### API

```properties
GOTRUE_API_HOST=localhost
PORT=9999
API_EXTERNAL_URL=http://localhost:9999
```

`API_HOST` - `string`

Hostname to listen on.

`PORT` (no prefix) / `API_PORT` - `number`

Port number to listen on. Defaults to `8081`.

`API_ENDPOINT` - `string` _Multi-instance mode only_

Controls what endpoint Netlify can access this API on.

`API_EXTERNAL_URL` - `string` **required**

The URL on which GoTrue might be accessed at.

`REQUEST_ID_HEADER` - `string`

If you wish to inherit a request ID from the incoming request, specify the name in this value.

### Database

```properties
GOTRUE_DB_DRIVER=postgres
DATABASE_URL=root@localhost/auth
```

`DB_DRIVER` - `string` **required**

Chooses what dialect of database you want. Must be `postgres`.

`DATABASE_URL` (no prefix) / `DB_DATABASE_URL` - `string` **required**

Connection string for the database.

`GOTRUE_DB_MAX_POOL_SIZE` - `int`

Sets the maximum number of open connections to the database. Defaults to 0 which is equivalent to an "unlimited" number of connections.

`DB_NAMESPACE` - `string`

Adds a prefix to all table names.

**Migrations Note**

Migrations are applied automatically when you run `./auth`. However, you also have the option to rerun the migrations via the following methods:

- If built locally: `./auth migrate`
- Using Docker: `docker run --rm auth gotrue migrate`

### Logging

```properties
LOG_LEVEL=debug # available without GOTRUE prefix (exception)
GOTRUE_LOG_FILE=/var/log/go/auth.log
```

`LOG_LEVEL` - `string`

Controls what log levels are output. Choose from `panic`, `fatal`, `error`, `warn`, `info`, or `debug`. Defaults to `info`.

`LOG_FILE` - `string`

If you wish logs to be written to a file, set `log_file` to a valid file path.

### Observability

Auth has basic observability built in. It is able to export
[OpenTelemetry](https://opentelemetry.io) metrics and traces to a collector.

#### Tracing

To enable tracing configure these variables:

`GOTRUE_TRACING_ENABLED` - `bool`

`GOTRUE_TRACING_EXPORTER` - `string` only `opentelemetry` supported

Make sure you also configure the [OpenTelemetry
Exporter](https://opentelemetry.io/docs/reference/specification/protocol/exporter/)
configuration for your collector or service.

For example, if you use
[Honeycomb.io](https://docs.honeycomb.io/getting-data-in/opentelemetry/go-distro/#using-opentelemetry-without-the-honeycomb-distribution)
you should set these standard OpenTelemetry OTLP variables:

```
OTEL_SERVICE_NAME=auth
OTEL_EXPORTER_OTLP_PROTOCOL=grpc
OTEL_EXPORTER_OTLP_ENDPOINT=https://api.honeycomb.io:443
OTEL_EXPORTER_OTLP_HEADERS="x-honeycomb-team=<API-KEY>,x-honeycomb-dataset=auth"
```

#### Metrics

To enable metrics configure these variables:

`GOTRUE_METRICS_ENABLED` - `boolean`

`GOTRUE_METRICS_EXPORTER` - `string` only `opentelemetry` and `prometheus`
supported

Make sure you also configure the [OpenTelemetry
Exporter](https://opentelemetry.io/docs/reference/specification/protocol/exporter/)
configuration for your collector or service.

If you use the `prometheus` exporter, the server host and port can be
configured using these standard OpenTelemetry variables:

`OTEL_EXPORTER_PROMETHEUS_HOST` - IP address, default `0.0.0.0`

`OTEL_EXPORTER_PROMETHEUS_PORT` - port number, default `9100`

The metrics are exported on the `/` path on the server.

If you use the `opentelemetry` exporter, the metrics are pushed to the
collector.

For example, if you use
[Honeycomb.io](https://docs.honeycomb.io/getting-data-in/opentelemetry/go-distro/#using-opentelemetry-without-the-honeycomb-distribution)
you should set these standard OpenTelemetry OTLP variables:

```
OTEL_SERVICE_NAME=auth
OTEL_EXPORTER_OTLP_PROTOCOL=grpc
OTEL_EXPORTER_OTLP_ENDPOINT=https://api.honeycomb.io:443
OTEL_EXPORTER_OTLP_HEADERS="x-honeycomb-team=<API-KEY>,x-honeycomb-dataset=auth"
```

Note that Honeycomb.io requires a paid plan to ingest metrics.

If you need to debug an issue with traces or metrics not being pushed, you can
set `DEBUG=true` to get more insights from the OpenTelemetry SDK.

#### Custom resource attributes

When using the OpenTelemetry tracing or metrics exporter you can define custom
resource attributes using the [standard `OTEL_RESOURCE_ATTRIBUTES` environment
variable](https://opentelemetry.io/docs/reference/specification/resource/sdk/#specifying-resource-information-via-an-environment-variable).

A default attribute `auth.version` is provided containing the build version.

#### Tracing HTTP routes

All HTTP calls to the Auth API are traced. Routes use the parametrized
version of the route, and the values for the route parameters can be found as
the `http.route.params.<route-key>` span attribute.

For example, the following request:

```
GET /admin/users/4acde936-82dc-4552-b851-831fb8ce0927/
```

will be traced as:

```
http.method = GET
http.route = /admin/users/{user_id}
http.route.params.user_id = 4acde936-82dc-4552-b851-831fb8ce0927
```

#### Go runtime and HTTP metrics

All of the Go runtime metrics are exposed. Some HTTP metrics are also collected
by default.

### JSON Web Tokens (JWT)

```properties
GOTRUE_JWT_SECRET=supersecretvalue
GOTRUE_JWT_EXP=3600
GOTRUE_JWT_AUD=netlify
```

`JWT_SECRET` - `string` **required**

The secret used to sign JWT tokens with.

`JWT_EXP` - `number`

How long tokens are valid for, in seconds. Defaults to 3600 (1 hour).

`JWT_AUD` - `string`

The default JWT audience. Use audiences to group users.

`JWT_ADMIN_GROUP_NAME` - `string`

The name of the admin group (if enabled). Defaults to `admin`.

`JWT_DEFAULT_GROUP_NAME` - `string`

The default group to assign all new users to.

### External Authentication Providers

<<<<<<< HEAD
We support `apple`, `azure`, `bitbucket`, `discord`, `facebook`, `figma`, `github`, `gitlab`, `google`, `keycloak`, `linkedin`, `nextcloud`, `notion`, `spotify`, `slack`, `twitch`, `twitter` and `workos` for external authentication.
=======
We support `apple`, `azure`, `bitbucket`, `discord`, `facebook`, `figma`, `github`, `gitlab`, `google`, `keycloak`, `linkedin`, `notion`, `snapchat`, `spotify`, `slack`, `twitch`, `twitter` and `workos` for external authentication.
>>>>>>> f409d118

Use the names as the keys underneath `external` to configure each separately.

```properties
GOTRUE_EXTERNAL_GITHUB_ENABLED=true
GOTRUE_EXTERNAL_GITHUB_CLIENT_ID=myappclientid
GOTRUE_EXTERNAL_GITHUB_SECRET=clientsecretvaluessssh
GOTRUE_EXTERNAL_GITHUB_REDIRECT_URI=http://localhost:3000/callback
```

No external providers are required, but you must provide the required values if you choose to enable any.

`EXTERNAL_X_ENABLED` - `bool`

Whether this external provider is enabled or not

`EXTERNAL_X_CLIENT_ID` - `string` **required**

The OAuth2 Client ID registered with the external provider.

`EXTERNAL_X_SECRET` - `string` **required**

The OAuth2 Client Secret provided by the external provider when you registered.

`EXTERNAL_X_REDIRECT_URI` - `string` **required**

The URI a OAuth2 provider will redirect to with the `code` and `state` values.

`EXTERNAL_X_URL` - `string`

The base URL used for constructing the URLs to request authorization and access tokens. Used by `gitlab`, `nextcloud` and `keycloak`. For `gitlab` it defaults to `https://gitlab.com`. For `keycloak` and `nextcloud` you need to set this to your instance, for example: `https://keycloak.example.com/realms/myrealm`

#### Apple OAuth

To try out external authentication with Apple locally, you will need to do the following:

1. Remap localhost to \<my_custom_dns \> in your `/etc/hosts` config.
2. Configure auth to serve HTTPS traffic over localhost by replacing `ListenAndServe` in [api.go](internal/api/api.go) with:

   ```
      func (a *API) ListenAndServe(hostAndPort string) {
        log := logrus.WithField("component", "api")
        path, err := os.Getwd()
        if err != nil {
          log.Println(err)
        }
        server := &http.Server{
          Addr:    hostAndPort,
          Handler: a.handler,
        }
        done := make(chan struct{})
        defer close(done)
        go func() {
          waitForTermination(log, done)
          ctx, cancel := context.WithTimeout(context.Background(), time.Minute)
          defer cancel()
          server.Shutdown(ctx)
        }()
        if err := server.ListenAndServeTLS("PATH_TO_CRT_FILE", "PATH_TO_KEY_FILE"); err != http.ErrServerClosed {
          log.WithError(err).Fatal("http server listen failed")
        }
    }
   ```

3. Generate the crt and key file. See [here](https://www.freecodecamp.org/news/how-to-get-https-working-on-your-local-development-environment-in-5-minutes-7af615770eec/) for more information.
4. Generate the `GOTRUE_EXTERNAL_APPLE_SECRET` by following this [post](https://medium.com/identity-beyond-borders/how-to-configure-sign-in-with-apple-77c61e336003)!

### Email

Sending email is not required, but highly recommended for password recovery.
If enabled, you must provide the required values below.

```properties
GOTRUE_SMTP_HOST=smtp.mandrillapp.com
GOTRUE_SMTP_PORT=587
GOTRUE_SMTP_USER=smtp-delivery@example.com
GOTRUE_SMTP_PASS=correcthorsebatterystaple
GOTRUE_SMTP_ADMIN_EMAIL=support@example.com
GOTRUE_MAILER_SUBJECTS_CONFIRMATION="Please confirm"
```

`SMTP_ADMIN_EMAIL` - `string` **required**

The `From` email address for all emails sent.

`SMTP_HOST` - `string` **required**

The mail server hostname to send emails through.

`SMTP_PORT` - `number` **required**

The port number to connect to the mail server on.

`SMTP_USER` - `string`

If the mail server requires authentication, the username to use.

`SMTP_PASS` - `string`

If the mail server requires authentication, the password to use.

`SMTP_MAX_FREQUENCY` - `number`

Controls the minimum amount of time that must pass before sending another signup confirmation or password reset email. The value is the number of seconds. Defaults to 900 (15 minutes).

`SMTP_SENDER_NAME` - `string`

Sets the name of the sender. Defaults to the `SMTP_ADMIN_EMAIL` if not used.

`MAILER_AUTOCONFIRM` - `bool`

If you do not require email confirmation, you may set this to `true`. Defaults to `false`.

`MAILER_OTP_EXP` - `number`

Controls the duration an email link or OTP is valid for.

`MAILER_URLPATHS_INVITE` - `string`

URL path to use in the user invite email. Defaults to `/verify`.

`MAILER_URLPATHS_CONFIRMATION` - `string`

URL path to use in the signup confirmation email. Defaults to `/verify`.

`MAILER_URLPATHS_RECOVERY` - `string`

URL path to use in the password reset email. Defaults to `/verify`.

`MAILER_URLPATHS_EMAIL_CHANGE` - `string`

URL path to use in the email change confirmation email. Defaults to `/verify`.

`MAILER_SUBJECTS_INVITE` - `string`

Email subject to use for user invite. Defaults to `You have been invited`.

`MAILER_SUBJECTS_CONFIRMATION` - `string`

Email subject to use for signup confirmation. Defaults to `Confirm Your Signup`.

`MAILER_SUBJECTS_RECOVERY` - `string`

Email subject to use for password reset. Defaults to `Reset Your Password`.

`MAILER_SUBJECTS_MAGIC_LINK` - `string`

Email subject to use for magic link email. Defaults to `Your Magic Link`.

`MAILER_SUBJECTS_EMAIL_CHANGE` - `string`

Email subject to use for email change confirmation. Defaults to `Confirm Email Change`.

`MAILER_SUBJECTS_PASSWORD_CHANGED_NOTIFICATION` - `string`

Email subject to use for password changed notification. Defaults to `Your password has been changed`.

`MAILER_SUBJECTS_EMAIL_CHANGED_NOTIFICATION` - `string`

Email subject to use for email changed notification. Defaults to `Your email address has been changed`.

`GOTRUE_MAILER_SUBJECTS_MFA_FACTOR_ENROLLED_NOTIFICATION` - `string`

Email subject to use for MFA factor enrolled notification. Defaults to `A new MFA factor has been enrolled`.

`GOTRUE_MAILER_SUBJECTS_MFA_FACTOR_UNENROLLED_NOTIFICATION` - `string`

Email subject to use for MFA factor unenrolled notification. Defaults to `An MFA factor has been unenrolled`.

`MAILER_TEMPLATES_INVITE` - `string`

URL path to an email template to use when inviting a user. (e.g. `https://www.example.com/path-to-email-template.html`)
`SiteURL`, `Email`, and `ConfirmationURL` variables are available.

Default Content (if template is unavailable):

```html
<h2>You have been invited</h2>

<p>
  You have been invited to create a user on {{ .SiteURL }}. Follow this link to
  accept the invite:
</p>
<p><a href="{{ .ConfirmationURL }}">Accept the invite</a></p>
```

`MAILER_TEMPLATES_CONFIRMATION` - `string`

URL path to an email template to use when confirming a signup. (e.g. `https://www.example.com/path-to-email-template.html`)
`SiteURL`, `Email`, and `ConfirmationURL` variables are available.

Default Content (if template is unavailable):

```html
<h2>Confirm your signup</h2>

<p>Follow this link to confirm your user:</p>
<p><a href="{{ .ConfirmationURL }}">Confirm your mail</a></p>
```

`MAILER_TEMPLATES_RECOVERY` - `string`

URL path to an email template to use when resetting a password. (e.g. `https://www.example.com/path-to-email-template.html`)
`SiteURL`, `Email`, and `ConfirmationURL` variables are available.

Default Content (if template is unavailable):

```html
<h2>Reset Password</h2>

<p>Follow this link to reset the password for your user:</p>
<p><a href="{{ .ConfirmationURL }}">Reset Password</a></p>
```

`MAILER_TEMPLATES_MAGIC_LINK` - `string`

URL path to an email template to use when sending magic link. (e.g. `https://www.example.com/path-to-email-template.html`)
`SiteURL`, `Email`, and `ConfirmationURL` variables are available.

Default Content (if template is unavailable):

```html
<h2>Magic Link</h2>

<p>Follow this link to login:</p>
<p><a href="{{ .ConfirmationURL }}">Log In</a></p>
```

`MAILER_TEMPLATES_EMAIL_CHANGE` - `string`

URL path to an email template to use when confirming the change of an email address. (e.g. `https://www.example.com/path-to-email-template.html`)
`SiteURL`, `Email`, `NewEmail`, and `ConfirmationURL` variables are available.

Default Content (if template is unavailable):

```html
<h2>Confirm Change of Email</h2>

<p>
  Follow this link to confirm the update of your email from {{ .Email }} to {{
  .NewEmail }}:
</p>
<p><a href="{{ .ConfirmationURL }}">Change Email</a></p>
```

`MAILER_TEMPLATES_PASSWORD_CHANGED_NOTIFICATION` - `string`

URL path to an email template to use when notifying a user that their password has been changed. (e.g. `https://www.example.com/path-to-email-template.html`)
`Email` variables are available.

Default Content (if template is unavailable):

```html
<h2>Your password has been changed</h2>

<p>
  This is a confirmation that the password for your account {{ .Email }} has
  just been changed. If you did not make this change, please contact support
  immediately.
</p>
<p>If you did not make this change, please contact support.</p>
```

`GOTRUE_MAILER_NOTIFICATIONS_PASSWORD_CHANGED_ENABLED` - `bool`

Whether to send a notification email when a user's password is changed. Defaults to `false`.

`MAILER_TEMPLATES_EMAIL_CHANGED_NOTIFICATION` - `string`

URL path to an email template to use when notifying a user that their email has been changed. (e.g. `https://www.example.com/path-to-email-template.html`)
`Email` and `OldEmail` variables are available.

Default Content (if template is unavailable):

```html
<h2>Your email address has been changed</h2>

<p>
  The email address for your account has been changed from {{ .OldEmail }} to {{
  .Email }}.
</p>
<p>If you did not make this change, please contact support.</p>
```

`GOTRUE_MAILER_NOTIFICATIONS_EMAIL_CHANGED_ENABLED` - `bool`

Whether to send a notification email when a user's email is changed. Defaults to `false`.

`GOTRUE_MAILER_TEMPLATES_PHONE_CHANGED_NOTIFICATION` - `string`

URL path to an email template to use when notifying a user that their phone number has been changed. (e.g. `https://www.example.com/path-to-email-template.html`)
`Email`, `Phone`, and `OldPhone` variables are available.

Default Content (if template is unavailable):

```html
<h2>Your phone number has been changed</h2>

<p>
  The phone number for your account {{ .Email }} has been changed from {{
  .OldPhone }} to {{ .Phone }}.
</p>
<p>If you did not make this change, please contact support immediately.</p>
```

`GOTRUE_MAILER_NOTIFICATIONS_PHONE_CHANGED_ENABLED` - `bool`

Whether to send a notification email when a user's phone number is changed. Defaults to `false`.

`GOTRUE_MAILER_TEMPLATES_IDENTITY_LINKED_NOTIFICATION` - `string`

URL path to an email template to use when notifying a user that a new identity has been linked to their account. (e.g. `https://www.example.com/path-to-email-template.html`)
`Email` and `Provider` variables are available.

Default Content (if template is unavailable):

```html
<h2>A new identity has been linked</h2>

<p>
  A new identity ({{ .Provider }}) has been linked to your account {{ .Email }}.
</p>
<p>If you did not make this change, please contact support immediately.</p>
```

`GOTRUE_MAILER_NOTIFICATIONS_IDENTITY_LINKED_ENABLED` - `bool`

Whether to send a notification email when a new identity is linked to a user's account. Defaults to `false`.

`GOTRUE_MAILER_TEMPLATES_IDENTITY_UNLINKED_NOTIFICATION` - `string`

URL path to an email template to use when notifying a user that an identity has been unlinked from their account. (e.g. `https://www.example.com/path-to-email-template.html`)
`Email` and `Provider` variables are available.

Default Content (if template is unavailable):

```html
<h2>An identity has been unlinked</h2>

<p>
  An identity ({{ .Provider }}) has been unlinked from your account {{ .Email
  }}.
</p>
<p>If you did not make this change, please contact support immediately.</p>
```

`GOTRUE_MAILER_NOTIFICATIONS_IDENTITY_UNLINKED_ENABLED` - `bool`

Whether to send a notification email when an identity is unlinked from a user's account. Defaults to `false`.

`GOTRUE_MAILER_TEMPLATES_MFA_FACTOR_ENROLLED_NOTIFICATION` - `string`

URL path to an email template to use when notifying a user that they have enrolled in a new MFA factor. (e.g. `https://www.example.com/path-to-email-template.html`)
`Email` and `FactorType` variables are available.

Default Content (if template is unavailable):

```html
<h2>MFA factor has been enrolled</h2>

<p>
  A new factor ({{ .FactorType }}) has been enrolled for your account {{ .Email
  }}.
</p>
<p>If you did not make this change, please contact support immediately.</p>
```

`GOTRUE_MAILER_NOTIFICATIONS_MFA_FACTOR_ENROLLED_ENABLED` - `bool`

Whether to send a notification email when a user enrolls in a new MFA factor. Defaults to `false`.

`GOTRUE_MAILER_TEMPLATES_MFA_FACTOR_UNENROLLED_NOTIFICATION` - `string`

URL path to an email template to use when notifying a user that they have unenrolled from an MFA factor. (e.g. `https://www.example.com/path-to-email-template.html`)
`Email` and `FactorType` variables are available.

Default Content (if template is unavailable):

```html
<h2>MFA factor has been unenrolled</h2>

<p>
  A factor ({{ .FactorType }}) has been unenrolled for your account {{ .Email
  }}.
</p>
<p>If you did not make this change, please contact support immediately.</p>
```

`GOTRUE_MAILER_NOTIFICATIONS_MFA_FACTOR_UNENROLLED_ENABLED` - `bool`

Whether to send a notification email when a user unenrolls from an MFA factor. Defaults to `false`.

### Phone Auth

`SMS_AUTOCONFIRM` - `bool`

If you do not require phone confirmation, you may set this to `true`. Defaults to `false`.

`SMS_MAX_FREQUENCY` - `number`

Controls the minimum amount of time that must pass before sending another SMS OTP. The value is the number of seconds. Defaults to 60 (1 minute).

`SMS_OTP_EXP` - `number`

Controls the duration an SMS OTP is valid for.

`SMS_OTP_LENGTH` - `number`

Controls the number of digits of the SMS OTP sent.

`SMS_PROVIDER` - `string`

Available options are: `twilio`, `messagebird`, `textlocal`, and `vonage`

Then you can use your [twilio credentials](https://www.twilio.com/docs/usage/requests-to-twilio#credentials):

- `SMS_TWILIO_ACCOUNT_SID`
- `SMS_TWILIO_AUTH_TOKEN`
- `SMS_TWILIO_MESSAGE_SERVICE_SID` - can be set to your twilio sender mobile number

Or Messagebird credentials, which can be obtained in the [Dashboard](https://dashboard.messagebird.com/en/developers/access):

- `SMS_MESSAGEBIRD_ACCESS_KEY` - your Messagebird access key
- `SMS_MESSAGEBIRD_ORIGINATOR` - SMS sender (your Messagebird phone number with + or company name)

### CAPTCHA

- If enabled, CAPTCHA will check the request body for the `captcha_token` field and make a verification request to the CAPTCHA provider.

`SECURITY_CAPTCHA_ENABLED` - `string`

Whether captcha middleware is enabled

`SECURITY_CAPTCHA_PROVIDER` - `string`

for now the only options supported are: hCaptcha and Turnstile

- `SECURITY_CAPTCHA_SECRET` - `string`
- `SECURITY_CAPTCHA_TIMEOUT` - `string`

Retrieve from hcaptcha or turnstile account

### Reauthentication

`SECURITY_UPDATE_PASSWORD_REQUIRE_REAUTHENTICATION` - `bool`

Enforce reauthentication on password update.

### Anonymous Sign-Ins

`GOTRUE_EXTERNAL_ANONYMOUS_USERS_ENABLED` - `bool`

Use this to enable/disable anonymous sign-ins.

## Endpoints

Auth exposes the following endpoints:

### **GET /settings**

Returns the publicly available settings for this auth instance.

```json
{
  "external": {
    "apple": true,
    "azure": true,
    "bitbucket": true,
    "discord": true,
    "facebook": true,
    "figma": true,
    "github": true,
    "gitlab": true,
    "google": true,
    "keycloak": true,
    "linkedin": true,
    "notion": true,
    "slack": true,
    "snapchat": true,
    "spotify": true,
    "twitch": true,
    "twitter": true,
    "workos": true
  },
  "disable_signup": false,
  "autoconfirm": false
}
```

### **POST, PUT /admin/users/<user_id>**

Creates (POST) or Updates (PUT) the user based on the `user_id` specified. The `ban_duration` field accepts the following time units: "ns", "us", "ms", "s", "m", "h". See [`time.ParseDuration`](https://pkg.go.dev/time#ParseDuration) for more details on the format used.

```js
headers:
{
  "Authorization": "Bearer eyJhbGciOiJI...M3A90LCkxxtX9oNP9KZO" // requires a role claim that can be set in the GOTRUE_JWT_ADMIN_ROLES env var
}

body:
{
  "role": "test-user",
  "email": "email@example.com",
  "phone": "12345678",
  "password": "secret", // only if type = signup
  "email_confirm": true,
  "phone_confirm": true,
  "user_metadata": {},
  "app_metadata": {},
  "ban_duration": "24h" or "none" // to unban a user
}
```

### **POST /admin/generate_link**

Returns the corresponding email action link based on the type specified. Among other things, the response also contains the query params of the action link as separate JSON fields for convenience (along with the email OTP from which the corresponding token is generated).

```js
headers:
{
  "Authorization": "Bearer eyJhbGciOiJI...M3A90LCkxxtX9oNP9KZO" // admin role required
}

body:
{
  "type": "signup" or "magiclink" or "recovery" or "invite",
  "email": "email@example.com",
  "password": "secret", // only if type = signup
  "data": {
    ...
  }, // only if type = signup
  "redirect_to": "https://supabase.io" // Redirect URL to send the user to after an email action. Defaults to SITE_URL.

}
```

Returns

```js
{
  "action_link": "http://localhost:9999/verify?token=TOKEN&type=TYPE&redirect_to=REDIRECT_URL",
  "email_otp": "EMAIL_OTP",
  "hashed_token": "TOKEN",
  "verification_type": "TYPE",
  "redirect_to": "REDIRECT_URL",
  ...
}
```

### **POST /signup**

Register a new user with an email and password.

```json
{
  "email": "email@example.com",
  "password": "secret"
}
```

returns:

```js
{
  "id": "11111111-2222-3333-4444-5555555555555",
  "email": "email@example.com",
  "confirmation_sent_at": "2016-05-15T20:49:40.882805774-07:00",
  "created_at": "2016-05-15T19:53:12.368652374-07:00",
  "updated_at": "2016-05-15T19:53:12.368652374-07:00"
}

// if sign up is a duplicate then faux data will be returned
// as to not leak information about whether a given email
// has an account with your service or not
```

Register a new user with a phone number and password.

```js
{
  "phone": "12345678", // follows the E.164 format
  "password": "secret"
}
```

Returns:

```js
{
  "id": "11111111-2222-3333-4444-5555555555555", // if duplicate sign up, this ID will be faux
  "phone": "12345678",
  "confirmation_sent_at": "2016-05-15T20:49:40.882805774-07:00",
  "created_at": "2016-05-15T19:53:12.368652374-07:00",
  "updated_at": "2016-05-15T19:53:12.368652374-07:00"
}
```

if AUTOCONFIRM is enabled and the sign up is a duplicate, then the endpoint will return:

```json
{
  "code": 400,
  "msg": "User already registered"
}
```

### **POST /resend**

Allows a user to resend an existing signup, sms, email_change or phone_change OTP.

```json
{
  "email": "user@example.com",
  "type": "signup"
}
```

```json
{
  "phone": "12345678",
  "type": "sms"
}
```

returns:

```json
{
  "message_id": "msgid123456"
}
```

### **POST /invite**

Invites a new user with an email.
This endpoint requires the `service_role` or `supabase_admin` JWT set as an Auth Bearer header:

e.g.

```js
headers: {
  "Authorization" : "Bearer eyJhbGciOiJI...M3A90LCkxxtX9oNP9KZO"
}
```

```json
{
  "email": "email@example.com"
}
```

Returns:

```json
{
  "id": "11111111-2222-3333-4444-5555555555555",
  "email": "email@example.com",
  "confirmation_sent_at": "2016-05-15T20:49:40.882805774-07:00",
  "created_at": "2016-05-15T19:53:12.368652374-07:00",
  "updated_at": "2016-05-15T19:53:12.368652374-07:00",
  "invited_at": "2016-05-15T19:53:12.368652374-07:00"
}
```

### **POST /verify**

Verify a registration or a password recovery. Type can be `signup` or `recovery` or `invite`
and the `token` is a token returned from either `/signup` or `/recover`.

```json
{
  "type": "signup",
  "token": "confirmation-code-delivered-in-email"
}
```

`password` is required for signup verification if no existing password exists.

Returns:

```json
{
  "access_token": "jwt-token-representing-the-user",
  "token_type": "bearer",
  "expires_in": 3600,
  "refresh_token": "a-refresh-token",
  "type": "signup | recovery | invite"
}
```

Verify a phone signup or SMS OTP. Type should be set to `sms`.

```json
{
  "type": "sms",
  "token": "confirmation-otp-delivered-in-sms",
  "redirect_to": "https://supabase.io",
  "phone": "phone-number-sms-otp-was-delivered-to"
}
```

Returns:

```json
{
  "access_token": "jwt-token-representing-the-user",
  "token_type": "bearer",
  "expires_in": 3600,
  "refresh_token": "a-refresh-token"
}
```

### **GET /verify**

Verify a registration or a password recovery. Type can be `signup` or `recovery` or `magiclink` or `invite`
and the `token` is a token returned from either `/signup` or `/recover` or `/magiclink`.

query params:

```json
{
  "type": "signup",
  "token": "confirmation-code-delivered-in-email",
  "redirect_to": "https://supabase.io"
}
```

User will be logged in and redirected to:

```
SITE_URL/#access_token=jwt-token-representing-the-user&token_type=bearer&expires_in=3600&refresh_token=a-refresh-token&type=invite
```

Your app should detect the query params in the fragment and use them to set the session (supabase-js does this automatically)

You can use the `type` param to redirect the user to a password set form in the case of `invite` or `recovery`,
or show an account confirmed/welcome message in the case of `signup`, or direct them to some additional onboarding flow

### **POST /otp**

One-Time-Password. Will deliver a magic link or SMS OTP to the user depending on whether the request body contains an "email" or "phone" key.

If `"create_user": true`, user will not be automatically signed up if the user doesn't exist.

```js
{
  "phone": "12345678" // follows the E.164 format
  "create_user": true
}
```

OR

```js
// exactly the same as /magiclink
{
  "email": "email@example.com"
  "create_user": true
}
```

Returns:

```json
{}
```

### **POST /magiclink** (recommended to use /otp instead. See above.)

Magic Link. Will deliver a link (e.g. `/verify?type=magiclink&token=fgtyuf68ddqdaDd`) to the user based on
email address which they can use to redeem an access_token.

By default Magic Links can only be sent once every 60 seconds

```json
{
  "email": "email@example.com"
}
```

Returns:

```json
{}
```

When the magic link is clicked, it will redirect to `<SITE_URL>#access_token=x&refresh_token=y&expires_in=z&token_type=bearer&type=magiclink` (see `/verify` above)

### **POST /recover**

Password recovery. Will deliver a password recovery mail to the user based on
email address.

By default recovery links can only be sent once every 60 seconds

```json
{
  "email": "email@example.com"
}
```

Returns:

```json
{}
```

### **POST /token**

This is an OAuth2 endpoint that currently implements
the password and refresh_token grant types

query params:

```
?grant_type=password
```

body:

```js
// Email login
{
  "email": "name@domain.com",
  "password": "somepassword"
}

// Phone login
{
  "phone": "12345678",
  "password": "somepassword"
}
```

or

query params:

```
grant_type=refresh_token
```

body:

```json
{
  "refresh_token": "a-refresh-token"
}
```

Once you have an access token, you can access the methods requiring authentication
by settings the `Authorization: Bearer YOUR_ACCESS_TOKEN_HERE` header.

Returns:

```json
{
  "access_token": "jwt-token-representing-the-user",
  "token_type": "bearer",
  "expires_in": 3600,
  "refresh_token": "a-refresh-token"
}
```

### **GET /user**

Get the JSON object for the logged in user (requires authentication)

Returns:

```json
{
  "id": "11111111-2222-3333-4444-5555555555555",
  "email": "email@example.com",
  "confirmation_sent_at": "2016-05-15T20:49:40.882805774-07:00",
  "created_at": "2016-05-15T19:53:12.368652374-07:00",
  "updated_at": "2016-05-15T19:53:12.368652374-07:00"
}
```

### **PUT /user**

Update a user (Requires authentication). Apart from changing email/password, this
method can be used to set custom user data. Changing the email will result in a magic link being sent out.

```json
{
  "email": "new-email@example.com",
  "password": "new-password",
  "phone": "+123456789",
  "data": {
    "key": "value",
    "number": 10,
    "admin": false
  }
}
```

Returns:

```json
{
  "id": "11111111-2222-3333-4444-5555555555555",
  "email": "email@example.com",
  "email_change_sent_at": "2016-05-15T20:49:40.882805774-07:00",
  "phone": "+123456789",
  "phone_change_sent_at": "2016-05-15T20:49:40.882805774-07:00",
  "created_at": "2016-05-15T19:53:12.368652374-07:00",
  "updated_at": "2016-05-15T19:53:12.368652374-07:00"
}
```

If `GOTRUE_SECURITY_UPDATE_PASSWORD_REQUIRE_REAUTHENTICATION` is enabled, the user will need to reauthenticate first.

```json
{
  "password": "new-password",
  "nonce": "123456"
}
```

### **GET /reauthenticate**

Sends a nonce to the user's email (preferred) or phone. This endpoint requires the user to be logged in / authenticated first. The user needs to have either an email or phone number for the nonce to be sent successfully.

```js
headers: {
  "Authorization" : "Bearer eyJhbGciOiJI...M3A90LCkxxtX9oNP9KZO"
}
```

### **POST /logout**

Logout a user (Requires authentication).

This will revoke all refresh tokens for the user. Remember that the JWT tokens
will still be valid for stateless auth until they expire.

### **GET /authorize**

Get access_token from external oauth provider

query params:

```
<<<<<<< HEAD
provider=apple | azure | bitbucket | discord | facebook | figma | github | gitlab | google | keycloak | linkedin | nextcloud | notion | slack | spotify | twitch | twitter | workos
=======
provider=apple | azure | bitbucket | discord | facebook | figma | github | gitlab | google | keycloak | linkedin | notion | slack | snapchat | spotify | twitch | twitter | workos
>>>>>>> f409d118

scopes=<optional additional scopes depending on the provider (email and name are requested by default)>
```

Redirects to provider and then to `/callback`

For Apple-specific setup see: <https://github.com/supabase/auth#apple-oauth>

### **GET /callback**

External provider should redirect to this endpoint

Redirects to `<GOTRUE_SITE_URL>#access_token=<access_token>&refresh_token=<refresh_token>&provider_token=<provider_oauth_token>&expires_in=3600&provider=<provider_name>`
If additional scopes were requested then `provider_token` will be populated, you can use this to fetch additional data from the provider or interact with their services<|MERGE_RESOLUTION|>--- conflicted
+++ resolved
@@ -65,7 +65,7 @@
 **Go API compatibility**
 
 Auth is not meant to be used as a Go library. There are no guarantees on
-backward API compatibility when used this way regardless of which version 
+backward API compatibility when used this way regardless of which version
 number changes.
 
 **Patch**
@@ -433,11 +433,7 @@
 
 ### External Authentication Providers
 
-<<<<<<< HEAD
-We support `apple`, `azure`, `bitbucket`, `discord`, `facebook`, `figma`, `github`, `gitlab`, `google`, `keycloak`, `linkedin`, `nextcloud`, `notion`, `spotify`, `slack`, `twitch`, `twitter` and `workos` for external authentication.
-=======
-We support `apple`, `azure`, `bitbucket`, `discord`, `facebook`, `figma`, `github`, `gitlab`, `google`, `keycloak`, `linkedin`, `notion`, `snapchat`, `spotify`, `slack`, `twitch`, `twitter` and `workos` for external authentication.
->>>>>>> f409d118
+We support `apple`, `azure`, `bitbucket`, `discord`, `facebook`, `figma`, `github`, `gitlab`, `google`, `keycloak`, `linkedin`, `nextcloud, notion`, `snapchat`, `spotify`, `slack`, `twitch`, `twitter` and `workos` for external authentication.
 
 Use the names as the keys underneath `external` to configure each separately.
 
@@ -1383,11 +1379,7 @@
 query params:
 
 ```
-<<<<<<< HEAD
-provider=apple | azure | bitbucket | discord | facebook | figma | github | gitlab | google | keycloak | linkedin | nextcloud | notion | slack | spotify | twitch | twitter | workos
-=======
-provider=apple | azure | bitbucket | discord | facebook | figma | github | gitlab | google | keycloak | linkedin | notion | slack | snapchat | spotify | twitch | twitter | workos
->>>>>>> f409d118
+provider=apple | azure | bitbucket | discord | facebook | figma | github | gitlab | google | keycloak | linkedin | nextcloud | notion | slack | snapchat | spotify | twitch | twitter | workos
 
 scopes=<optional additional scopes depending on the provider (email and name are requested by default)>
 ```
