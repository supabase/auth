# GoTrue - User management for APIs

GoTrue is a small open-source API written in golang, that can act as a self-standing
API service for handling user registration and authentication for JAM projects.

It's based on OAuth2 and JWT and will handle user signup, authentication and custom
user data.

## Quick Start

Create a `.env` file to store your own custom env vars. See [`example.env`](example.env)

1. Start the local postgres database in a postgres container: `./hack/postgresd.sh` 
2. Build the gotrue binary: `make build` . You should see an output like this:
```
go build -ldflags "-X github.com/supabase/gotrue/cmd.Version=`git rev-parse HEAD`"
GOOS=linux GOARCH=arm64 go build -ldflags "-X github.com/supabase/gotrue/cmd.Version=`git rev-parse HEAD`" -o gotrue-arm64
```
3. Execute the gotrue binary: `./gotrue` (if you're on x86) `./gotrue-arm64` (if you're on arm)

## Configuration

You may configure GoTrue using either a configuration file named `.env`,
environment variables, or a combination of both. Environment variables are prefixed with `GOTRUE_`, and will always have precedence over values provided via file.

### Top-Level

```properties
GOTRUE_SITE_URL=https://example.netlify.com/
```

`SITE_URL` - `string` **required**

The base URL your site is located at. Currently used in combination with other settings to construct URLs used in emails. Any URI that shares a host with `SITE_URL` is a permitted value for `redirect_to` params (see `/authorize` etc.).

`URI_ALLOW_LIST` - `string`

A comma separated list of URIs (e.g. "https://supabase.io/welcome,io.supabase.gotruedemo://logincallback") which are permitted as valid `redirect_to` destinations, in addition to SITE_URL. Defaults to [].

`OPERATOR_TOKEN` - `string` _Multi-instance mode only_

The shared secret with an operator (usually Netlify) for this microservice. Used to verify requests have been proxied through the operator and
the payload values can be trusted.

`DISABLE_SIGNUP` - `bool`

When signup is disabled the only way to create new users is through invites. Defaults to `false`, all signups enabled.

`GOTRUE_EXTERNAL_EMAIL_ENABLED` - `bool`

Use this to disable email signups (users can still use external oauth providers to sign up / sign in)

`GOTRUE_EXTERNAL_PHONE_ENABLED` - `bool`

Use this to disable phone signups (users can still use external oauth providers to sign up / sign in)

`GOTRUE_RATE_LIMIT_HEADER` - `string`

Header on which to rate limit the `/token` endpoint.

`GOTRUE_RATE_LIMIT_EMAIL_SENT` - `string`

Rate limit the number of emails sent per hr on the following endpoints: `/signup`, `/invite`, `/magiclink`, `/recover`, `/otp`, & `/user`.

`PASSWORD_MIN_LENGTH` - `int`

Minimum password length, defaults to 6.

### API

```properties
GOTRUE_API_HOST=localhost
PORT=9999
```

`API_HOST` - `string`

Hostname to listen on.

`PORT` (no prefix) / `API_PORT` - `number`

Port number to listen on. Defaults to `8081`.

`API_ENDPOINT` - `string` _Multi-instance mode only_

Controls what endpoint Netlify can access this API on.

`REQUEST_ID_HEADER` - `string`

If you wish to inherit a request ID from the incoming request, specify the name in this value.

### Database

```properties
GOTRUE_DB_DRIVER=mysql
DATABASE_URL=root@localhost/gotrue
```

`DB_DRIVER` - `string` **required**

Chooses what dialect of database you want. Must be `mysql`.

`DATABASE_URL` (no prefix) / `DB_DATABASE_URL` - `string` **required**

Connection string for the database.

`DB_NAMESPACE` - `string`

Adds a prefix to all table names.

**Migrations Note**

Migrations are not applied automatically, so you will need to run them after
you've built gotrue.

- If built locally: `./gotrue migrate`
- Using Docker: `docker run --rm gotrue gotrue migrate`

### Logging

```properties
LOG_LEVEL=debug # available without GOTRUE prefix (exception)
GOTRUE_LOG_FILE=/var/log/go/gotrue.log
```

`LOG_LEVEL` - `string`

Controls what log levels are output. Choose from `panic`, `fatal`, `error`, `warn`, `info`, or `debug`. Defaults to `info`.

`LOG_FILE` - `string`

If you wish logs to be written to a file, set `log_file` to a valid file path.

### Opentracing

Currently, only the Datadog tracer is supported.

```properties
GOTRUE_TRACING_ENABLED=true
GOTRUE_TRACING_HOST=127.0.0.1
GOTRUE_TRACING_PORT=8126
GOTRUE_TRACING_TAGS="tag1:value1,tag2:value2"
GOTRUE_SERVICE_NAME="gotrue"
```

`TRACING_ENABLED` - `bool`

Whether tracing is enabled or not. Defaults to `false`.

`TRACING_HOST` - `bool`

The tracing destination.

`TRACING_PORT` - `bool`

The port for the tracing host.

`TRACING_TAGS` - `string`

A comma separated list of key:value pairs. These key value pairs will be added as tags to all opentracing spans.

`SERVICE_NAME` - `string`

The name to use for the service.

### JSON Web Tokens (JWT)

```properties
GOTRUE_JWT_SECRET=supersecretvalue
GOTRUE_JWT_EXP=3600
GOTRUE_JWT_AUD=netlify
```

`JWT_SECRET` - `string` **required**

The secret used to sign JWT tokens with.

`JWT_EXP` - `number`

How long tokens are valid for, in seconds. Defaults to 3600 (1 hour).

`JWT_AUD` - `string`

The default JWT audience. Use audiences to group users.

`JWT_ADMIN_GROUP_NAME` - `string`

The name of the admin group (if enabled). Defaults to `admin`.

`JWT_DEFAULT_GROUP_NAME` - `string`

The default group to assign all new users to.

### External Authentication Providers

We support `apple`, `azure`, `bitbucket`, `discord`, `facebook`, `github`, `gitlab`, `google`, `spotify`, `slack`, `twitch`, `linkedin` and `twitter` for external authentication.

Use the names as the keys underneath `external` to configure each separately.

```properties
GOTRUE_EXTERNAL_GITHUB_ENABLED=true
GOTRUE_EXTERNAL_GITHUB_CLIENT_ID=myappclientid
GOTRUE_EXTERNAL_GITHUB_SECRET=clientsecretvaluessssh
GOTRUE_EXTERNAL_GITHUB_REDIRECT_URI=http://localhost:3000/callback
```

No external providers are required, but you must provide the required values if you choose to enable any.

`EXTERNAL_X_ENABLED` - `bool`

Whether this external provider is enabled or not

`EXTERNAL_X_CLIENT_ID` - `string` **required**

The OAuth2 Client ID registered with the external provider.

`EXTERNAL_X_SECRET` - `string` **required**

The OAuth2 Client Secret provided by the external provider when you registered.

`EXTERNAL_X_REDIRECT_URI` - `string` **required**

The URI a OAuth2 provider will redirect to with the `code` and `state` values.

`EXTERNAL_X_URL` - `string`

The base URL used for constructing the URLs to request authorization and access tokens. Used by `gitlab` only. Defaults to `https://gitlab.com`.

#### Apple OAuth

To try out external authentication with Apple locally, you will need to do the following:

1. Remap localhost to \<my_custom_dns \> in your `/etc/hosts` config.
2. Configure gotrue to serve HTTPS traffic over localhost by replacing `ListenAndServe` in [api.go](api/api.go) with:
   ```
      func (a *API) ListenAndServe(hostAndPort string) {
        log := logrus.WithField("component", "api")
        path, err := os.Getwd()
        if err != nil {
          log.Println(err)
        }
        server := &http.Server{
          Addr:    hostAndPort,
          Handler: a.handler,
        }
        done := make(chan struct{})
        defer close(done)
        go func() {
          waitForTermination(log, done)
          ctx, cancel := context.WithTimeout(context.Background(), time.Minute)
          defer cancel()
          server.Shutdown(ctx)
        }()
        if err := server.ListenAndServeTLS("PATH_TO_CRT_FILE", "PATH_TO_KEY_FILE"); err != http.ErrServerClosed {
          log.WithError(err).Fatal("http server listen failed")
        }
    }
   ```
3. Generate the crt and key file. See [here](https://www.freecodecamp.org/news/how-to-get-https-working-on-your-local-development-environment-in-5-minutes-7af615770eec/) for more information.
4. Generate the `GOTRUE_EXTERNAL_APPLE_SECRET` by following this [post](https://medium.com/identity-beyond-borders/how-to-configure-sign-in-with-apple-77c61e336003)!

### E-Mail

Sending email is not required, but highly recommended for password recovery.
If enabled, you must provide the required values below.

```properties
GOTRUE_SMTP_HOST=smtp.mandrillapp.com
GOTRUE_SMTP_PORT=587
GOTRUE_SMTP_USER=smtp-delivery@example.com
GOTRUE_SMTP_PASS=correcthorsebatterystaple
GOTRUE_SMTP_ADMIN_EMAIL=support@example.com
GOTRUE_MAILER_SUBJECTS_CONFIRMATION="Please confirm"
```

`SMTP_ADMIN_EMAIL` - `string` **required**

The `From` email address for all emails sent.

`SMTP_HOST` - `string` **required**

The mail server hostname to send emails through.

`SMTP_PORT` - `number` **required**

The port number to connect to the mail server on.

`SMTP_USER` - `string`

If the mail server requires authentication, the username to use.

`SMTP_PASS` - `string`

If the mail server requires authentication, the password to use.

`SMTP_MAX_FREQUENCY` - `number`

Controls the minimum amount of time that must pass before sending another signup confirmation or password reset email. The value is the number of seconds. Defaults to 900 (15 minutes).

`SMTP_SENDER_NAME` - `string`

Sets the name of the sender. Defaults to the `SMTP_ADMIN_EMAIL` if not used.

`MAILER_AUTOCONFIRM` - `bool`

If you do not require email confirmation, you may set this to `true`. Defaults to `false`.

`MAILER_URLPATHS_INVITE` - `string`

URL path to use in the user invite email. Defaults to `/`.

`MAILER_URLPATHS_CONFIRMATION` - `string`

URL path to use in the signup confirmation email. Defaults to `/`.

`MAILER_URLPATHS_RECOVERY` - `string`

URL path to use in the password reset email. Defaults to `/`.

`MAILER_URLPATHS_EMAIL_CHANGE` - `string`

URL path to use in the email change confirmation email. Defaults to `/`.

`MAILER_SUBJECTS_INVITE` - `string`

Email subject to use for user invite. Defaults to `You have been invited`.

`MAILER_SUBJECTS_CONFIRMATION` - `string`

Email subject to use for signup confirmation. Defaults to `Confirm Your Signup`.

`MAILER_SUBJECTS_RECOVERY` - `string`

Email subject to use for password reset. Defaults to `Reset Your Password`.

`MAILER_SUBJECTS_MAGIC_LINK` - `string`

Email subject to use for magic link email. Defaults to `Your Magic Link`.

`MAILER_SUBJECTS_EMAIL_CHANGE` - `string`

Email subject to use for email change confirmation. Defaults to `Confirm Email Change`.

`MAILER_TEMPLATES_INVITE` - `string`

URL path to an email template to use when inviting a user.
`SiteURL`, `Email`, and `ConfirmationURL` variables are available.

Default Content (if template is unavailable):

```html
<h2>You have been invited</h2>

<p>
  You have been invited to create a user on {{ .SiteURL }}. Follow this link to
  accept the invite:
</p>
<p><a href="{{ .ConfirmationURL }}">Accept the invite</a></p>
```

`MAILER_TEMPLATES_CONFIRMATION` - `string`

URL path to an email template to use when confirming a signup.
`SiteURL`, `Email`, and `ConfirmationURL` variables are available.

Default Content (if template is unavailable):

```html
<h2>Confirm your signup</h2>

<p>Follow this link to confirm your user:</p>
<p><a href="{{ .ConfirmationURL }}">Confirm your mail</a></p>
```

`MAILER_TEMPLATES_RECOVERY` - `string`

URL path to an email template to use when resetting a password.
`SiteURL`, `Email`, and `ConfirmationURL` variables are available.

Default Content (if template is unavailable):

```html
<h2>Reset Password</h2>

<p>Follow this link to reset the password for your user:</p>
<p><a href="{{ .ConfirmationURL }}">Reset Password</a></p>
```

`MAILER_TEMPLATES_MAGIC_LINK` - `string`

URL path to an email template to use when sending magic link.
`SiteURL`, `Email`, and `ConfirmationURL` variables are available.

Default Content (if template is unavailable):

```html
<h2>Magic Link</h2>

<p>Follow this link to login:</p>
<p><a href="{{ .ConfirmationURL }}">Log In</a></p>
```

`MAILER_TEMPLATES_EMAIL_CHANGE` - `string`

URL path to an email template to use when confirming the change of an email address.
`SiteURL`, `Email`, `NewEmail`, and `ConfirmationURL` variables are available.

Default Content (if template is unavailable):

```html
<h2>Confirm Change of Email</h2>

<p>
  Follow this link to confirm the update of your email from {{ .Email }} to {{
  .NewEmail }}:
</p>
<p><a href="{{ .ConfirmationURL }}">Change Email</a></p>
```

`WEBHOOK_URL` - `string`

Url of the webhook receiver endpoint. This will be called when events like `validate`, `signup` or `login` occur.

`WEBHOOK_SECRET` - `string`

Shared secret to authorize webhook requests. This secret signs the [JSON Web Signature](https://tools.ietf.org/html/draft-ietf-jose-json-web-signature-41) of the request. You _should_ use this to verify the integrity of the request. Otherwise others can feed your webhook receiver with fake data.

`WEBHOOK_RETRIES` - `number`

How often GoTrue should try a failed hook.

`WEBHOOK_TIMEOUT_SEC` - `number`

Time between retries (in seconds).

`WEBHOOK_EVENTS` - `list`

Which events should trigger a webhook. You can provide a comma separated list.
For example to listen to all events, provide the values `validate,signup,login`.

### Phone Auth

`SMS_AUTOCONFIRM` - `bool`

If you do not require phone confirmation, you may set this to `true`. Defaults to `false`.

`SMS_MAX_FREQUENCY` - `number`

Controls the minimum amount of time that must pass before sending another sms otp. The value is the number of seconds. Defaults to 60 (1 minute)).

`SMS_OTP_EXP` - `number`

Controls the duration an sms otp is valid for.

`SMS_OTP_LENGTH` - `number`

Controls the number of digits of the sms otp sent.

`SMS_PROVIDER` - `string`

<<<<<<< HEAD
Available options are: `twilio`, `messagebird`, and `textlocal`
=======
Available options are: `twilio`, `messagebird`, and `vonage`
>>>>>>> accdb786

Then you can use your [twilio credentials](https://www.twilio.com/docs/usage/requests-to-twilio#credentials):

- `SMS_TWILIO_ACCOUNT_SID`
- `SMS_TWILIO_AUTH_TOKEN`
- `SMS_TWILIO_MESSAGE_SERVICE_SID` - can be set to your twilio sender mobile number

Or Messagebird credentials, which can be obtained in the [Dashboard](https://dashboard.messagebird.com/en/developers/access):
- `SMS_MESSAGEBIRD_ACCESS_KEY` - your Messagebird access key
- `SMS_MESSAGEBIRD_ORIGINATOR` - SMS sender (your Messagebird phone number with + or company name)

### CAPTCHA

- If enabled, CAPTCHA will check the request body for the `hcaptcha_token` field and make a verification request to the CAPTCHA provider.

`SECURITY_CAPTCHA_ENABLED` - `string`

Whether captcha middleware is enabled

`SECURITY_CAPTCHA_PROVIDER` - `string`

for now the only option supported is: `hcaptcha`

`SECURITY_CAPTCHA_SECRET` - `string`

Retrieve from hcaptcha account

## Endpoints

GoTrue exposes the following endpoints:

### **GET /settings**

Returns the publicly available settings for this gotrue instance.

```json
{
  "external": {
    "apple": true,
    "azure": true,
    "bitbucket": true,
    "discord": true,
    "facebook": true,
    "github": true,
    "gitlab": true,
    "google": true,
    "slack": true,
    "spotify": true,
    "twitch": true,
    "twitter": true
  },
  "disable_signup": false,
  "autoconfirm": false
}
```

### **POST /admin/generate_link**

Returns the corresponding email action link based on the type specified.

```js
headers:
{
  "Authorization": "Bearer eyJhbGciOiJI...M3A90LCkxxtX9oNP9KZO" // admin role required
}

body:
{
  "type": "signup" or "magiclink" or "recovery" or "invite",
  "email": "email@example.com",
  "password": "secret", // only if type = signup
  "data": {
    ...
  }, // only if type = signup
  "redirect_to": "https://supabase.io" // Redirect URL to send the user to after an email action. Defaults to SITE_URL.

}
```

Returns

```js
{
  "action_link": "http://localhost:9999/verify?token=TOKEN&type=TYPE&redirect_to=REDIRECT_URL",
  ...
}
```

### **POST /signup**

Register a new user with an email and password.

```js
{
  "email": "email@example.com",
  "password": "secret"
}
```

returns:

```json
{
  "id": "11111111-2222-3333-4444-5555555555555",
  "email": "email@example.com",
  "confirmation_sent_at": "2016-05-15T20:49:40.882805774-07:00",
  "created_at": "2016-05-15T19:53:12.368652374-07:00",
  "updated_at": "2016-05-15T19:53:12.368652374-07:00"
}

// if sign up is a duplicate then faux data will be returned
// as to not leak information about whether a given email
// has an account with your service or not
```

Register a new user with a phone number and password.

```js
{
  "phone": "12345678", // follows the E.164 format
  "password": "secret"
}
```

Returns:

```json
{
  "id": "11111111-2222-3333-4444-5555555555555", // if duplicate sign up, this ID will be faux
  "phone": "12345678",
  "confirmation_sent_at": "2016-05-15T20:49:40.882805774-07:00",
  "created_at": "2016-05-15T19:53:12.368652374-07:00",
  "updated_at": "2016-05-15T19:53:12.368652374-07:00"
}
```

if AUTOCONFIRM is enabled and the sign up is a duplicate, then the endpoint will return:
```
{
  "code":400,
  "msg":"User already registered"
}
```

### **POST /invite**

Invites a new user with an email.
This endpoint requires the `service_role` or `supabase_admin` JWT set as an Auth Bearer header:

e.g.

```json
headers: {
  "Authorization" : "Bearer eyJhbGciOiJI...M3A90LCkxxtX9oNP9KZO"
}
```

```json
{
  "email": "email@example.com"
}
```

Returns:

```json
{
  "id": "11111111-2222-3333-4444-5555555555555",
  "email": "email@example.com",
  "confirmation_sent_at": "2016-05-15T20:49:40.882805774-07:00",
  "created_at": "2016-05-15T19:53:12.368652374-07:00",
  "updated_at": "2016-05-15T19:53:12.368652374-07:00",
  "invited_at": "2016-05-15T19:53:12.368652374-07:00"
}
```

### **POST /verify**

Verify a registration or a password recovery. Type can be `signup` or `recovery` or `invite`
and the `token` is a token returned from either `/signup` or `/recover`.

```json
{
  "type": "signup",
  "token": "confirmation-code-delivered-in-email"
}
```

`password` is required for signup verification if no existing password exists.

Returns:

```json
{
  "access_token": "jwt-token-representing-the-user",
  "token_type": "bearer",
  "expires_in": 3600,
  "refresh_token": "a-refresh-token",
  "type": "signup | recovery | invite"
}
```

Verify a phone signup or sms otp. Type should be set to `sms`.

```json
{
  "type": "sms",
  "token": "confirmation-otp-delivered-in-sms",
  "redirect_to": "https://supabase.io",
  "phone": "phone-number-sms-otp-was-delivered-to"
}
```

Returns:

```json
{
  "access_token": "jwt-token-representing-the-user",
  "token_type": "bearer",
  "expires_in": 3600,
  "refresh_token": "a-refresh-token"
}
```

### **GET /verify**

Verify a registration or a password recovery. Type can be `signup` or `recovery` or `magiclink` or `invite`
and the `token` is a token returned from either `/signup` or `/recover` or `/magiclink`.

query params:

```json
{
  "type": "signup",
  "token": "confirmation-code-delivered-in-email",
  "redirect_to": "https://supabase.io"
}
```

User will be logged in and redirected to:

```json
SITE_URL/#access_token=jwt-token-representing-the-user&token_type=bearer&expires_in=3600&refresh_token=a-refresh-token&type=invite
```

Your app should detect the query params in the fragment and use them to set the session (supabase-js does this automatically)

You can use the `type` param to redirect the user to a password set form in the case of `invite` or `recovery`,
or show an account confirmed/welcome message in the case of `signup`, or direct them to some additional onboarding flow

### **POST /otp**

One-Time-Password. Will deliver a magiclink or sms otp to the user depending on whether the request body contains an "email" or "phone" key.

```js
{
  "phone": "12345678" // follows the E.164 format
}

OR

// exactly the same as /magiclink
{
  "email": "email@example.com"
}
```

Returns:

```
{}
```

### **POST /magiclink** (recommended to use /otp instead. See above.)

Magic Link. Will deliver a link (e.g. `/verify?type=magiclink&token=fgtyuf68ddqdaDd`) to the user based on
email address which they can use to redeem an access_token.

By default Magic Links can only be sent once every 60 seconds

```json
{
  "email": "email@example.com"
}
```

Returns:

```json
{}
```

when clicked the magic link will redirect the user to `<SITE_URL>#access_token=x&refresh_token=y&expires_in=z&token_type=bearer&type=magiclink` (see `/verify` above)

### **POST /recover**

Password recovery. Will deliver a password recovery mail to the user based on
email address.

By default recovery links can only be sent once every 60 seconds

```json
{
  "email": "email@example.com"
}
```

Returns:

```json
{}
```

### **POST /token**

This is an OAuth2 endpoint that currently implements
the password and refresh_token grant types

query params:

```
?grant_type=password
```

body:

```json
// Email login
{
  "email": "name@domain.com",
  "password": "somepassword"
}

// Phone login
{
  "phone": "12345678",
  "password": "somepassword"
}
```

or

query params:

```
grant_type=refresh_token
```

body:

```json
{
  "refresh_token": "a-refresh-token"
}
```

Once you have an access token, you can access the methods requiring authentication
by settings the `Authorization: Bearer YOUR_ACCESS_TOKEN_HERE` header.

Returns:

```json
{
  "access_token": "jwt-token-representing-the-user",
  "token_type": "bearer",
  "expires_in": 3600,
  "refresh_token": "a-refresh-token"
}
```

### **GET /user**

Get the JSON object for the logged in user (requires authentication)

Returns:

```json
{
  "id": "11111111-2222-3333-4444-5555555555555",
  "email": "email@example.com",
  "confirmation_sent_at": "2016-05-15T20:49:40.882805774-07:00",
  "created_at": "2016-05-15T19:53:12.368652374-07:00",
  "updated_at": "2016-05-15T19:53:12.368652374-07:00"
}
```

### **PUT /user**

Update a user (Requires authentication). Apart from changing email/password, this
method can be used to set custom user data. Changing the email will result in a magiclink being sent out.

```json
{
  "email": "new-email@example.com",
  "password": "new-password",
  "data": {
    "key": "value",
    "number": 10,
    "admin": false
  }
}
```

Returns:

```json
{
  "id": "11111111-2222-3333-4444-5555555555555",
  "email": "email@example.com",
  "email_change_sent_at": "2016-05-15T20:49:40.882805774-07:00",
  "created_at": "2016-05-15T19:53:12.368652374-07:00",
  "updated_at": "2016-05-15T19:53:12.368652374-07:00"
}
```

### **POST /logout**

Logout a user (Requires authentication).

This will revoke all refresh tokens for the user. Remember that the JWT tokens
will still be valid for stateless auth until they expires.

### **GET /authorize**

Get access_token from external oauth provider

query params:

```
provider=apple | azure | bitbucket | discord | facebook | github | gitlab | google | slack | spotify | twitch | twitter
scopes=<optional additional scopes depending on the provider (email and name are requested by default)>
```

Redirects to provider and then to `/callback`

For apple specific setup see: https://github.com/supabase/gotrue#apple-oauth

### **GET /callback**

External provider should redirect to here

Redirects to `<GOTRUE_SITE_URL>#access_token=<access_token>&refresh_token=<refresh_token>&provider_token=<provider_oauth_token>&expires_in=3600&provider=<provider_name>`
If additional scopes were requested then `provider_token` will be populated, you can use this to fetch additional data from the provider or interact with their services<|MERGE_RESOLUTION|>--- conflicted
+++ resolved
@@ -458,11 +458,7 @@
 
 `SMS_PROVIDER` - `string`
 
-<<<<<<< HEAD
-Available options are: `twilio`, `messagebird`, and `textlocal`
-=======
-Available options are: `twilio`, `messagebird`, and `vonage`
->>>>>>> accdb786
+Available options are: `twilio`, `messagebird`, `textlocal` and `vonage`
 
 Then you can use your [twilio credentials](https://www.twilio.com/docs/usage/requests-to-twilio#credentials):
 
