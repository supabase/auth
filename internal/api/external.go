--- conflicted
+++ resolved
@@ -633,14 +633,11 @@
 		pConfig = config.External.Linkedin
 		p, err = provider.NewLinkedinProvider(pConfig, scopes)
 	case "linkedin_oidc":
-<<<<<<< HEAD
-		return provider.NewLinkedinOIDCProvider(config.External.LinkedinOIDC, scopes)
-	case "nextcloud":
-		return provider.NewNextcloudProvider(config.External.Nextcloud, scopes)
-=======
 		pConfig = config.External.LinkedinOIDC
 		p, err = provider.NewLinkedinOIDCProvider(pConfig, scopes)
->>>>>>> f409d118
+	case "nextcloud":
+		pConfig = config.External.Nextcloud
+		return provider.NewNextcloudProvider(pConfig, scopes)
 	case "notion":
 		pConfig = config.External.Notion
 		p, err = provider.NewNotionProvider(pConfig)
