package api

import (
	"context"
	"errors"
	"fmt"
	"net/http"
	"net/url"
	"strings"
	"time"

	"github.com/fatih/structs"
	"github.com/gofrs/uuid"
	jwt "github.com/golang-jwt/jwt"
	"github.com/sirupsen/logrus"
	"github.com/supabase/gotrue/internal/api/provider"
	"github.com/supabase/gotrue/internal/models"
	"github.com/supabase/gotrue/internal/observability"
	"github.com/supabase/gotrue/internal/storage"
	"github.com/supabase/gotrue/internal/utilities"
	"golang.org/x/oauth2"
)

// ExternalProviderClaims are the JWT claims sent as the state in the external oauth provider signup flow
type ExternalProviderClaims struct {
	NetlifyMicroserviceClaims
	Provider    string `json:"provider"`
	InviteToken string `json:"invite_token,omitempty"`
	Referrer    string `json:"referrer,omitempty"`
	FlowStateID string `json:"flow_state_id"`
}

// ExternalSignupParams are the parameters the Signup endpoint accepts
type ExternalSignupParams struct {
	Provider string `json:"provider"`
	Code     string `json:"code"`
}

// ExternalProviderRedirect redirects the request to the corresponding oauth provider
func (a *API) ExternalProviderRedirect(w http.ResponseWriter, r *http.Request) error {
	ctx := r.Context()
	db := a.db.WithContext(ctx)
	config := a.config

	query := r.URL.Query()
	providerType := query.Get("provider")
	scopes := query.Get("scopes")
	codeChallenge := query.Get("code_challenge")
	codeChallengeMethod := query.Get("code_challenge_method")

	p, err := a.Provider(ctx, providerType, scopes)
	if err != nil {
		return badRequestError("Unsupported provider: %+v", err).WithInternalError(err)
	}

	inviteToken := query.Get("invite_token")
	if inviteToken != "" {
		_, userErr := models.FindUserByConfirmationToken(db, inviteToken)
		if userErr != nil {
			if models.IsNotFoundError(userErr) {
				return notFoundError(userErr.Error())
			}
			return internalServerError("Database error finding user").WithInternalError(userErr)
		}
	}

	redirectURL := a.getRedirectURLOrReferrer(r, query.Get("redirect_to"))
	log := observability.GetLogEntry(r)
	log.WithField("provider", providerType).Info("Redirecting to external provider")
	if err := validatePKCEParams(codeChallengeMethod, codeChallenge); err != nil {
		return err
	}
	flowType := getFlowFromChallenge(codeChallenge)

	flowStateID := ""
	if flowType == models.PKCEFlow {
		codeChallengeMethodType, err := models.ParseCodeChallengeMethod(codeChallengeMethod)
		if err != nil {
			return err
		}
		flowState, err := models.NewFlowState(providerType, codeChallenge, codeChallengeMethodType, models.OAuth)
		if err != nil {
			return err
		}
		if err := a.db.Create(flowState); err != nil {
			return err
		}
		flowStateID = flowState.ID.String()
	}

	token := jwt.NewWithClaims(jwt.SigningMethodHS256, ExternalProviderClaims{
		NetlifyMicroserviceClaims: NetlifyMicroserviceClaims{
			StandardClaims: jwt.StandardClaims{
				ExpiresAt: time.Now().Add(5 * time.Minute).Unix(),
			},
			SiteURL:    config.SiteURL,
			InstanceID: uuid.Nil.String(),
		},
		Provider:    providerType,
		InviteToken: inviteToken,
		Referrer:    redirectURL,
		FlowStateID: flowStateID,
	})
	tokenString, err := token.SignedString([]byte(config.JWT.Secret))
	if err != nil {
		return internalServerError("Error creating state").WithInternalError(err)
	}

	authUrlParams := make([]oauth2.AuthCodeOption, 0)
	query.Del("scopes")
	query.Del("provider")
	query.Del("code_challenge")
	query.Del("code_challenge_method")
	for key := range query {
		if key == "workos_provider" {
			// See https://workos.com/docs/reference/sso/authorize/get
			authUrlParams = append(authUrlParams, oauth2.SetAuthURLParam("provider", query.Get(key)))
		} else {
			authUrlParams = append(authUrlParams, oauth2.SetAuthURLParam(key, query.Get(key)))
		}
	}

	var authURL string
	switch externalProvider := p.(type) {
	case *provider.TwitterProvider:
		authURL = externalProvider.AuthCodeURL(tokenString, authUrlParams...)
		err := storage.StoreInSession(providerType, externalProvider.Marshal(), r, w)
		if err != nil {
			return internalServerError("Error storing request token in session").WithInternalError(err)
		}
	default:
		authURL = p.AuthCodeURL(tokenString, authUrlParams...)
	}

	http.Redirect(w, r, authURL, http.StatusFound)
	return nil
}

// ExternalProviderCallback handles the callback endpoint in the external oauth provider flow
func (a *API) ExternalProviderCallback(w http.ResponseWriter, r *http.Request) error {
	a.redirectErrors(a.internalExternalProviderCallback, w, r)
	return nil
}

// errReturnNil is a hack that signals internalExternalProviderCallback to return nil
var errReturnNil = errors.New("createAccountFromExternalIdentity: return nil in internalExternalProviderCallback")

func (a *API) internalExternalProviderCallback(w http.ResponseWriter, r *http.Request) error {
	ctx := r.Context()
	db := a.db.WithContext(ctx)
	config := a.config

	providerType := getExternalProviderType(ctx)
	var userData *provider.UserProvidedData
	var providerAccessToken string
	var providerRefreshToken string
	var grantParams models.GrantParams
	var err error

	if providerType == "twitter" {
		// future OAuth1.0 providers will use this method
		oAuthResponseData, err := a.oAuth1Callback(ctx, r, providerType)
		if err != nil {
			return err
		}
		userData = oAuthResponseData.userData
		providerAccessToken = oAuthResponseData.token
	} else {
		oAuthResponseData, err := a.oAuthCallback(ctx, r, providerType)
		if err != nil {
			return err
		}
		userData = oAuthResponseData.userData
		providerAccessToken = oAuthResponseData.token
		providerRefreshToken = oAuthResponseData.refreshToken
	}

	var flowState *models.FlowState
	// if there's a non-empty FlowStateID we perform PKCE Flow
	if flowStateID := getFlowStateID(ctx); flowStateID != "" {
		flowState, err = models.FindFlowStateByID(a.db, flowStateID)
		if err != nil {
			return err
		}
	}

	var user *models.User
	var token *AccessTokenResponse
	err = db.Transaction(func(tx *storage.Connection) error {
		var terr error
		inviteToken := getInviteToken(ctx)
		if inviteToken != "" {
			if user, terr = a.processInvite(r, ctx, tx, userData, inviteToken, providerType); terr != nil {
				return terr
			}
		} else {
			if user, terr = a.createAccountFromExternalIdentity(tx, r, userData, providerType); terr != nil {
				if errors.Is(terr, errReturnNil) {
					return nil
				}

				return terr
			}
		}
		if flowState != nil {
			// This means that the callback is using PKCE
			flowState.ProviderAccessToken = providerAccessToken
			flowState.ProviderRefreshToken = providerRefreshToken
			flowState.UserID = &(user.ID)
			terr = tx.Update(flowState)
		} else {
			token, terr = a.issueRefreshToken(ctx, tx, user, models.OAuth, grantParams)
		}

		if terr != nil {
			return oauthError("server_error", terr.Error())
		}
		return nil
	})
	if err != nil {
		return err
	}

	rurl := a.getExternalRedirectURL(r)
	if flowState != nil {
		// This means that the callback is using PKCE
		// Set the flowState.AuthCode to the query param here
		rurl = a.prepPKCERedirectURL(rurl, flowState.AuthCode)
	} else if token != nil {
		q := url.Values{}
		q.Set("provider_token", providerAccessToken)
		// Because not all providers give out a refresh token
		// See corresponding OAuth2 spec: <https://www.rfc-editor.org/rfc/rfc6749.html#section-5.1>
		if providerRefreshToken != "" {
			q.Set("provider_refresh_token", providerRefreshToken)
		}

		rurl = token.AsRedirectURL(rurl, q)

		if err := a.setCookieTokens(config, token, false, w); err != nil {
			return internalServerError("Failed to set JWT cookie. %s", err)
		}
	} else {
		rurl = a.prepErrorRedirectURL(unauthorizedError("Unverified email with %v", providerType), w, r, rurl)
	}

	http.Redirect(w, r, rurl, http.StatusFound)
	return nil
}

func (a *API) createAccountFromExternalIdentity(tx *storage.Connection, r *http.Request, userData *provider.UserProvidedData, providerType string) (*models.User, error) {
	ctx := r.Context()
	aud := a.requestAud(ctx, r)
	config := a.config

	var terr error

	var user *models.User
	var identity *models.Identity

	var emailData provider.Email
	var identityData map[string]interface{}
	if userData.Metadata != nil {
		identityData = structs.Map(userData.Metadata)
	}

	var emails []string

	for _, email := range userData.Emails {
		if email.Verified || config.Mailer.Autoconfirm {
			emails = append(emails, email.Email)
		}
	}

	decision, terr := models.DetermineAccountLinking(tx, providerType, userData.Metadata.Subject, emails)
	if terr != nil {
		return nil, terr
	}

	switch decision.Decision {
	case models.LinkAccount:
		user = decision.User

		emailData = userData.Emails[0]
		for _, e := range userData.Emails {
			if e.Primary || e.Verified {
				emailData = e
				break
			}
		}

		if _, terr = a.createNewIdentity(tx, user, providerType, identityData); terr != nil {
			return nil, terr
		}

		if terr = user.UpdateAppMetaDataProviders(tx); terr != nil {
			return nil, terr
		}

	case models.CreateAccount:
		if config.DisableSignup {
			return nil, forbiddenError("Signups not allowed for this instance")
		}

		// prefer primary email for new signups
		emailData = userData.Emails[0]
		for _, e := range userData.Emails {
			if e.Primary {
				emailData = e
				break
			}
		}

		params := &SignupParams{
			Provider: providerType,
			Email:    emailData.Email,
			Aud:      aud,
			Data:     identityData,
		}

		isSSOUser := strings.HasPrefix(providerType, "sso:")

		user, terr = a.signupNewUser(ctx, tx, params, isSSOUser)
		if terr != nil {
			return nil, terr
		}

		if _, terr = a.createNewIdentity(tx, user, providerType, identityData); terr != nil {
			return nil, terr
		}

	case models.AccountExists:
		user = decision.User
		identity = decision.Identities[0]

		identity.IdentityData = identityData
		if terr = tx.UpdateOnly(identity, "identity_data", "last_sign_in_at"); terr != nil {
			return nil, terr
		}
		// email & verified status might have changed if identity's email changed
		emailData = provider.Email{
			Email:    userData.Metadata.Email,
			Verified: userData.Metadata.EmailVerified,
		}
		if terr = user.UpdateUserMetaData(tx, identityData); terr != nil {
			return nil, terr
		}
		if terr = user.UpdateAppMetaDataProviders(tx); terr != nil {
			return nil, terr
		}

	case models.MultipleAccounts:
		return nil, internalServerError(fmt.Sprintf("Multiple accounts with the same email address in the same linking domain detected: %v", decision.LinkingDomain))

	default:
		return nil, internalServerError(fmt.Sprintf("Unknown automatic linking decision: %v", decision.Decision))
	}

	if user.IsBanned() {
		return nil, unauthorizedError("User is unauthorized")
	}

	// an account with a previously unconfirmed email + password
	// combination or phone may exist. so now that there is an
	// OAuth identity bound to this user, and since they have not
	// confirmed their email or phone, they are unaware that a
	// potentially malicious door exists into their account; thus
	// the password and phone needs to be removed.
	if terr = user.RemoveUnconfirmedIdentities(tx); terr != nil {
		return nil, internalServerError("Error updating user").WithInternalError(terr)
	}

	if !user.IsConfirmed() {
		if !emailData.Verified && !config.Mailer.Autoconfirm {
			mailer := a.Mailer(ctx)
			referrer := a.getReferrer(r)
<<<<<<< HEAD
			externalURL := getExternalHost(ctx)
			if terr = sendConfirmation(tx, user, mailer, config.SMTP.MaxFrequency, referrer, externalURL, config.Mailer.OtpLength); terr != nil {
=======
			if terr = sendConfirmation(tx, user, mailer, config.SMTP.MaxFrequency, referrer, config.Mailer.OtpLength, models.ImplicitFlow); terr != nil {
>>>>>>> b1d2f1c7
				if errors.Is(terr, MaxFrequencyLimitError) {
					return nil, tooManyRequestsError("For security purposes, you can only request this once every minute")
				}
				return nil, internalServerError("Error sending confirmation mail").WithInternalError(terr)
			}
			// email must be verified to issue a token
			return nil, errReturnNil
		}

		if terr := models.NewAuditLogEntry(r, tx, user, models.UserSignedUpAction, "", map[string]interface{}{
			"provider": providerType,
		}); terr != nil {
			return nil, terr
		}
		if terr = triggerEventHooks(ctx, tx, SignupEvent, user, config); terr != nil {
			return nil, terr
		}

		// fall through to auto-confirm and issue token
		if terr = user.Confirm(tx); terr != nil {
			return nil, internalServerError("Error updating user").WithInternalError(terr)
		}
	} else {
		if terr := models.NewAuditLogEntry(r, tx, user, models.LoginAction, "", map[string]interface{}{
			"provider": providerType,
		}); terr != nil {
			return nil, terr
		}
		if terr = triggerEventHooks(ctx, tx, LoginEvent, user, config); terr != nil {
			return nil, terr
		}
	}

	return user, nil
}

func (a *API) processInvite(r *http.Request, ctx context.Context, tx *storage.Connection, userData *provider.UserProvidedData, inviteToken, providerType string) (*models.User, error) {
	config := a.config
	user, err := models.FindUserByConfirmationToken(tx, inviteToken)
	if err != nil {
		if models.IsNotFoundError(err) {
			return nil, notFoundError(err.Error())
		}
		return nil, internalServerError("Database error finding user").WithInternalError(err)
	}

	var emailData *provider.Email
	var emails []string
	for i, e := range userData.Emails {
		emails = append(emails, e.Email)
		if user.GetEmail() == e.Email {
			emailData = &userData.Emails[i]
			break
		}
	}

	if emailData == nil {
		return nil, badRequestError("Invited email does not match emails from external provider").WithInternalMessage("invited=%s external=%s", user.Email, strings.Join(emails, ", "))
	}

	var identityData map[string]interface{}
	if userData.Metadata != nil {
		identityData = structs.Map(userData.Metadata)
	}
	if _, err := a.createNewIdentity(tx, user, providerType, identityData); err != nil {
		return nil, err
	}
	if err = user.UpdateAppMetaData(tx, map[string]interface{}{
		"provider": providerType,
	}); err != nil {
		return nil, err
	}
	if err = user.UpdateAppMetaDataProviders(tx); err != nil {
		return nil, err
	}
	if err := user.UpdateUserMetaData(tx, identityData); err != nil {
		return nil, internalServerError("Database error updating user").WithInternalError(err)
	}

	if err := models.NewAuditLogEntry(r, tx, user, models.InviteAcceptedAction, "", map[string]interface{}{
		"provider": providerType,
	}); err != nil {
		return nil, err
	}
	if err := triggerEventHooks(ctx, tx, SignupEvent, user, config); err != nil {
		return nil, err
	}

	// an account with a previously unconfirmed email + password
	// combination or phone may exist. so now that there is an
	// OAuth identity bound to this user, and since they have not
	// confirmed their email or phone, they are unaware that a
	// potentially malicious door exists into their account; thus
	// the password and phone needs to be removed.
	if err = user.RemoveUnconfirmedIdentities(tx); err != nil {
		return nil, internalServerError("Error updating user").WithInternalError(err)
	}

	// confirm because they were able to respond to invite email
	if err := user.Confirm(tx); err != nil {
		return nil, err
	}
	return user, nil
}

func (a *API) loadExternalState(ctx context.Context, state string) (context.Context, error) {
	config := a.config
	claims := ExternalProviderClaims{}
	p := jwt.Parser{ValidMethods: []string{jwt.SigningMethodHS256.Name}}
	_, err := p.ParseWithClaims(state, &claims, func(token *jwt.Token) (interface{}, error) {
		return []byte(config.JWT.Secret), nil
	})
	if err != nil || claims.Provider == "" {
		return nil, badRequestError("OAuth state is invalid: %v", err)
	}
	if claims.InviteToken != "" {
		ctx = withInviteToken(ctx, claims.InviteToken)
	}
	if claims.Referrer != "" {
		ctx = withExternalReferrer(ctx, claims.Referrer)
	}
	if claims.FlowStateID != "" {
		ctx = withFlowStateID(ctx, claims.FlowStateID)
	}
	ctx = withExternalProviderType(ctx, claims.Provider)
	return withSignature(ctx, state), nil
}

// Provider returns a Provider interface for the given name.
func (a *API) Provider(ctx context.Context, name string, scopes string) (provider.Provider, error) {
	config := a.config
	name = strings.ToLower(name)
	callbackURL := getExternalHost(ctx).String() + "/callback"

	switch name {
	case "apple":
		config.External.Apple.RedirectURI = callbackURL
		return provider.NewAppleProvider(config.External.Apple)
	case "azure":
		config.External.Azure.RedirectURI = callbackURL
		return provider.NewAzureProvider(config.External.Azure, scopes)
	case "bitbucket":
		config.External.Bitbucket.RedirectURI = callbackURL
		return provider.NewBitbucketProvider(config.External.Bitbucket)
	case "discord":
		config.External.Discord.RedirectURI = callbackURL
		return provider.NewDiscordProvider(config.External.Discord, scopes)
	case "github":
		config.External.Github.RedirectURI = callbackURL
		return provider.NewGithubProvider(config.External.Github, scopes)
	case "gitlab":
		config.External.Gitlab.RedirectURI = callbackURL
		return provider.NewGitlabProvider(config.External.Gitlab, scopes)
	case "google":
		config.External.Google.RedirectURI = callbackURL
		return provider.NewGoogleProvider(config.External.Google, scopes)
	case "keycloak":
		config.External.Keycloak.RedirectURI = callbackURL
		return provider.NewKeycloakProvider(config.External.Keycloak, scopes)
	case "linkedin":
		config.External.Linkedin.RedirectURI = callbackURL
		return provider.NewLinkedinProvider(config.External.Linkedin, scopes)
	case "facebook":
		config.External.Facebook.RedirectURI = callbackURL
		return provider.NewFacebookProvider(config.External.Facebook, scopes)
	case "notion":
		config.External.Notion.RedirectURI = callbackURL
		return provider.NewNotionProvider(config.External.Notion)
	case "spotify":
		config.External.Spotify.RedirectURI = callbackURL
		return provider.NewSpotifyProvider(config.External.Spotify, scopes)
	case "slack":
		config.External.Slack.RedirectURI = callbackURL
		return provider.NewSlackProvider(config.External.Slack, scopes)
	case "twitch":
		config.External.Twitch.RedirectURI = callbackURL
		return provider.NewTwitchProvider(config.External.Twitch, scopes)
	case "twitter":
		config.External.Twitter.RedirectURI = callbackURL
		return provider.NewTwitterProvider(config.External.Twitter, scopes)
	case "workos":
		config.External.WorkOS.RedirectURI = callbackURL
		return provider.NewWorkOSProvider(config.External.WorkOS)
	case "zoom":
		config.External.Zoom.RedirectURI = callbackURL
		return provider.NewZoomProvider(config.External.Zoom)
	default:
		return nil, fmt.Errorf("Provider %s could not be found", name)
	}
}

func (a *API) redirectErrors(handler apiHandler, w http.ResponseWriter, r *http.Request) {
	ctx := r.Context()
	log := observability.GetLogEntry(r)
	errorID := getRequestID(ctx)
	err := handler(w, r)
	if err != nil {
		q := getErrorQueryString(err, errorID, log)
		http.Redirect(w, r, a.getExternalRedirectURL(r)+"?"+q.Encode(), http.StatusFound)
	}
}

func getErrorQueryString(err error, errorID string, log logrus.FieldLogger) *url.Values {
	q := url.Values{}
	switch e := err.(type) {
	case *HTTPError:
		if str, ok := oauthErrorMap[e.Code]; ok {
			q.Set("error", str)
		} else {
			q.Set("error", "server_error")
		}
		if e.Code >= http.StatusInternalServerError {
			e.ErrorID = errorID
			// this will get us the stack trace too
			log.WithError(e.Cause()).Error(e.Error())
		} else {
			log.WithError(e.Cause()).Info(e.Error())
		}
		q.Set("error_description", e.Message)
	case *OAuthError:
		q.Set("error", e.Err)
		q.Set("error_description", e.Description)
		log.WithError(e.Cause()).Info(e.Error())
	case ErrorCause:
		return getErrorQueryString(e.Cause(), errorID, log)
	default:
		error_type, error_description := "server_error", err.Error()

		// Provide better error messages for certain user-triggered Postgres errors.
		if pgErr := utilities.NewPostgresError(e); pgErr != nil {
			error_description = pgErr.Message
			if oauthErrorType, ok := oauthErrorMap[pgErr.HttpStatusCode]; ok {
				error_type = oauthErrorType
			}
		}

		q.Set("error", error_type)
		q.Set("error_description", error_description)
	}
	return &q
}

func (a *API) getExternalRedirectURL(r *http.Request) string {
	ctx := r.Context()
	config := a.config
	if config.External.RedirectURL != "" {
		return config.External.RedirectURL
	}
	if er := getExternalReferrer(ctx); er != "" {
		return er
	}
	return config.SiteURL
}

func (a *API) createNewIdentity(tx *storage.Connection, user *models.User, providerType string, identityData map[string]interface{}) (*models.Identity, error) {
	identity, err := models.NewIdentity(user, providerType, identityData)
	if err != nil {
		return nil, err
	}

	if terr := tx.Create(identity); terr != nil {
		return nil, internalServerError("Error creating identity").WithInternalError(terr)
	}

	return identity, nil
}<|MERGE_RESOLUTION|>--- conflicted
+++ resolved
@@ -374,12 +374,8 @@
 		if !emailData.Verified && !config.Mailer.Autoconfirm {
 			mailer := a.Mailer(ctx)
 			referrer := a.getReferrer(r)
-<<<<<<< HEAD
 			externalURL := getExternalHost(ctx)
-			if terr = sendConfirmation(tx, user, mailer, config.SMTP.MaxFrequency, referrer, externalURL, config.Mailer.OtpLength); terr != nil {
-=======
-			if terr = sendConfirmation(tx, user, mailer, config.SMTP.MaxFrequency, referrer, config.Mailer.OtpLength, models.ImplicitFlow); terr != nil {
->>>>>>> b1d2f1c7
+			if terr = sendConfirmation(tx, user, mailer, config.SMTP.MaxFrequency, referrer, externalURL, config.Mailer.OtpLength, models.ImplicitFlow); terr != nil {
 				if errors.Is(terr, MaxFrequencyLimitError) {
 					return nil, tooManyRequestsError("For security purposes, you can only request this once every minute")
 				}
