package api

import (
	"context"
	"encoding/json"
	"fmt"
	"net/http"
	"time"

	"github.com/fatih/structs"
	"github.com/gofrs/uuid"
	"github.com/pkg/errors"
	"github.com/supabase/gotrue/internal/api/provider"
	"github.com/supabase/gotrue/internal/api/sms_provider"
	"github.com/supabase/gotrue/internal/metering"
	"github.com/supabase/gotrue/internal/models"
	"github.com/supabase/gotrue/internal/storage"
)

// SignupParams are the parameters the Signup endpoint accepts
type SignupParams struct {
	Email               string                 `json:"email"`
	Phone               string                 `json:"phone"`
	Password            string                 `json:"password"`
	Data                map[string]interface{} `json:"data"`
	Provider            string                 `json:"-"`
	Aud                 string                 `json:"-"`
	Channel             string                 `json:"channel"`
	CodeChallengeMethod string                 `json:"code_challenge_method"`
	CodeChallenge       string                 `json:"code_challenge"`
}

func (p *SignupParams) Validate(passwordMinLength int, smsProvider string) error {
	if p.Password == "" {
		return unprocessableEntityError("Signup requires a valid password")
	}
	if len(p.Password) < passwordMinLength {
		return invalidPasswordLengthError(passwordMinLength)
	}
	if p.Email != "" && p.Phone != "" {
		return unprocessableEntityError("Only an email address or phone number should be provided on signup.")
	}
	if p.Provider == "phone" && !sms_provider.IsValidMessageChannel(p.Channel, smsProvider) {
		return badRequestError(InvalidChannelError)
	}
	// PKCE not needed as phone signups already return access token in body
	if p.Phone != "" && p.CodeChallenge != "" {
		return badRequestError("PKCE not supported for phone signups")
	}
	if err := validatePKCEParams(p.CodeChallengeMethod, p.CodeChallenge); err != nil {
		return err
	}

	return nil
}

func (p *SignupParams) ConfigureDefaults() {
	if p.Email != "" {
		p.Provider = "email"
	} else if p.Phone != "" {
		p.Provider = "phone"
	}
	if p.Data == nil {
		p.Data = make(map[string]interface{})
	}

	// For backwards compatibility, we default to SMS if params Channel is not specified
	if p.Phone != "" && p.Channel == "" {
		p.Channel = sms_provider.SMSProvider
	}

}

// Signup is the endpoint for registering a new user
func (a *API) Signup(w http.ResponseWriter, r *http.Request) error {
	ctx := r.Context()
	config := a.config
	db := a.db.WithContext(ctx)

	if config.DisableSignup {
		return forbiddenError("Signups not allowed for this instance")
	}

	params := &SignupParams{}

	body, err := getBodyBytes(r)
	if err != nil {
		return badRequestError("Could not read body").WithInternalError(err)
	}

	if err := json.Unmarshal(body, params); err != nil {
		return badRequestError("Could not read Signup params: %v", err)
	}
	params.ConfigureDefaults()
	if err := params.Validate(config.PasswordMinLength, config.Sms.Provider); err != nil {
		return err
	}

	var codeChallengeMethod models.CodeChallengeMethod
	flowType := getFlowFromChallenge(params.CodeChallenge)

	if isPKCEFlow(flowType) {
		if codeChallengeMethod, err = models.ParseCodeChallengeMethod(params.CodeChallengeMethod); err != nil {
			return err
		}
		// PKCE not needed as autoconfirm returns access token in body
		if config.Mailer.Autoconfirm {
			return badRequestError("PKCE flow is not supported on signups with autoconfirm enabled")
		}
	}

	var user *models.User
	var grantParams models.GrantParams
	params.Aud = a.requestAud(ctx, r)

	switch params.Provider {
	case "email":
		if !config.External.Email.Enabled {
			return badRequestError("Email signups are disabled")
		}
		params.Email, err = validateEmail(params.Email)
		if err != nil {
			return err
		}
		user, err = models.IsDuplicatedEmail(db, params.Email, params.Aud, nil)
	case "phone":
		if !config.External.Phone.Enabled {
			return badRequestError("Phone signups are disabled")
		}
		params.Phone, err = validatePhone(params.Phone)
		if err != nil {
			return err
		}
		user, err = models.FindUserByPhoneAndAudience(db, params.Phone, params.Aud)
	default:
		return invalidSignupError(config)
	}

	if err != nil && !models.IsNotFoundError(err) {
		return internalServerError("Database error finding user").WithInternalError(err)
	}

	err = db.Transaction(func(tx *storage.Connection) error {
		var terr error
		if user != nil {
			if (params.Provider == "email" && user.IsConfirmed()) || (params.Provider == "phone" && user.IsPhoneConfirmed()) {
				return UserExistsError
			}

			// do not update the user because we can't be sure of their claimed identity
		} else {
			user, terr = a.signupNewUser(ctx, tx, params, false /* <- isSSOUser */)
			if terr != nil {
				return terr
			}
			identity, terr := a.createNewIdentity(tx, user, params.Provider, structs.Map(provider.Claims{
				Subject: user.ID.String(),
				Email:   user.GetEmail(),
			}))
			if terr != nil {
				return terr
			}
			user.Identities = []models.Identity{*identity}
		}

		if params.Provider == "email" && !user.IsConfirmed() {
			if config.Mailer.Autoconfirm {
				if terr = models.NewAuditLogEntry(r, tx, user, models.UserSignedUpAction, "", map[string]interface{}{
					"provider": params.Provider,
				}); terr != nil {
					return terr
				}
				if terr = triggerEventHooks(ctx, tx, SignupEvent, user, config); terr != nil {
					return terr
				}
				if terr = user.Confirm(tx); terr != nil {
					return internalServerError("Database error updating user").WithInternalError(terr)
				}
			} else {
				mailer := a.Mailer(ctx)
				referrer := a.getReferrer(r)
				if terr = models.NewAuditLogEntry(r, tx, user, models.UserConfirmationRequestedAction, "", map[string]interface{}{
					"provider": params.Provider,
				}); terr != nil {
					return terr
				}
<<<<<<< HEAD
				externalURL := getExternalHost(ctx)
				if terr = sendConfirmation(tx, user, mailer, config.SMTP.MaxFrequency, referrer, externalURL, config.Mailer.OtpLength); terr != nil {
=======
				if ok := isPKCEFlow(flowType); ok {
					if terr := models.NewFlowStateWithUserID(tx, params.Provider, params.CodeChallenge, codeChallengeMethod, models.EmailSignup, &user.ID); terr != nil {
						return terr
					}
				}
				if terr = sendConfirmation(tx, user, mailer, config.SMTP.MaxFrequency, referrer, config.Mailer.OtpLength, flowType); terr != nil {
>>>>>>> b1d2f1c7
					if errors.Is(terr, MaxFrequencyLimitError) {
						now := time.Now()
						left := user.ConfirmationSentAt.Add(config.SMTP.MaxFrequency).Sub(now) / time.Second
						return tooManyRequestsError(fmt.Sprintf("For security purposes, you can only request this after %d seconds.", left))
					}
					return internalServerError("Error sending confirmation mail").WithInternalError(terr)
				}
			}
		} else if params.Provider == "phone" && !user.IsPhoneConfirmed() {
			if config.Sms.Autoconfirm {
				if terr = models.NewAuditLogEntry(r, tx, user, models.UserSignedUpAction, "", map[string]interface{}{
					"provider": params.Provider,
					"channel":  params.Channel,
				}); terr != nil {
					return terr
				}
				if terr = triggerEventHooks(ctx, tx, SignupEvent, user, config); terr != nil {
					return terr
				}
				if terr = user.ConfirmPhone(tx); terr != nil {
					return internalServerError("Database error updating user").WithInternalError(terr)
				}
			} else {
				if terr = models.NewAuditLogEntry(r, tx, user, models.UserConfirmationRequestedAction, "", map[string]interface{}{
					"provider": params.Provider,
				}); terr != nil {
					return terr
				}
				smsProvider, terr := sms_provider.GetSmsProvider(*config)
				if terr != nil {
					return badRequestError("Error sending confirmation sms: %v", terr)
				}
				if terr = a.sendPhoneConfirmation(ctx, tx, user, params.Phone, phoneConfirmationOtp, smsProvider, params.Channel); terr != nil {
					return badRequestError("Error sending confirmation sms: %v", terr)
				}
			}
		}

		return nil
	})

	if err != nil {
		if errors.Is(err, MaxFrequencyLimitError) {
			return tooManyRequestsError("For security purposes, you can only request this once every minute")
		}
		if errors.Is(err, UserExistsError) {
			err = db.Transaction(func(tx *storage.Connection) error {
				if terr := models.NewAuditLogEntry(r, tx, user, models.UserRepeatedSignUpAction, "", map[string]interface{}{
					"provider": params.Provider,
				}); terr != nil {
					return terr
				}
				return nil
			})
			if err != nil {
				return err
			}
			if config.Mailer.Autoconfirm || config.Sms.Autoconfirm {
				return badRequestError("User already registered")
			}
			sanitizedUser, err := sanitizeUser(user, params)
			if err != nil {
				return err
			}
			return sendJSON(w, http.StatusOK, sanitizedUser)
		}
		return err
	}

	// handles case where Mailer.Autoconfirm is true or Phone.Autoconfirm is true
	if user.IsConfirmed() || user.IsPhoneConfirmed() {
		var token *AccessTokenResponse
		err = db.Transaction(func(tx *storage.Connection) error {
			var terr error
			if terr = models.NewAuditLogEntry(r, tx, user, models.LoginAction, "", map[string]interface{}{
				"provider": params.Provider,
			}); terr != nil {
				return terr
			}
			if terr = triggerEventHooks(ctx, tx, LoginEvent, user, config); terr != nil {
				return terr
			}
			token, terr = a.issueRefreshToken(ctx, tx, user, models.PasswordGrant, grantParams)

			if terr != nil {
				return terr
			}

			if terr = a.setCookieTokens(config, token, false, w); terr != nil {
				return internalServerError("Failed to set JWT cookie. %s", terr)
			}
			return nil
		})
		if err != nil {
			return err
		}
		metering.RecordLogin("password", user.ID)
		return sendJSON(w, http.StatusOK, token)
	}
	return sendJSON(w, http.StatusOK, user)
}

// sanitizeUser removes all user sensitive information from the user object
// Should be used whenever we want to prevent information about whether a user is registered or not from leaking
func sanitizeUser(u *models.User, params *SignupParams) (*models.User, error) {
	now := time.Now()

	u.ID = uuid.Must(uuid.NewV4())

	u.CreatedAt, u.UpdatedAt, u.ConfirmationSentAt = now, now, &now
	u.LastSignInAt, u.ConfirmedAt, u.EmailConfirmedAt, u.PhoneConfirmedAt = nil, nil, nil, nil
	u.Identities = make([]models.Identity, 0)
	u.UserMetaData = params.Data
	u.Aud = params.Aud

	// sanitize app_metadata
	u.AppMetaData = map[string]interface{}{
		"provider":  params.Provider,
		"providers": []string{params.Provider},
	}

	// sanitize param fields
	switch params.Provider {
	case "email":
		u.Phone = ""
	case "phone":
		u.Email = ""
	default:
		u.Phone, u.Email = "", ""
	}

	return u, nil
}

func (a *API) signupNewUser(ctx context.Context, conn *storage.Connection, params *SignupParams, isSSOUser bool) (*models.User, error) {
	config := a.config

	var user *models.User
	var err error
	switch params.Provider {
	case "email":
		user, err = models.NewUser("", params.Email, params.Password, params.Aud, params.Data)
	case "phone":
		user, err = models.NewUser(params.Phone, "", params.Password, params.Aud, params.Data)
	default:
		// handles external provider case
		user, err = models.NewUser("", params.Email, params.Password, params.Aud, params.Data)
	}

	user.IsSSOUser = isSSOUser

	if err != nil {
		return nil, internalServerError("Database error creating user").WithInternalError(err)
	}
	if user.AppMetaData == nil {
		user.AppMetaData = make(map[string]interface{})
	}

	user.Identities = make([]models.Identity, 0)

	// TODO: Deprecate "provider" field
	user.AppMetaData["provider"] = params.Provider

	user.AppMetaData["providers"] = []string{params.Provider}
	if params.Password == "" {
		user.EncryptedPassword = ""
	}

	err = conn.Transaction(func(tx *storage.Connection) error {
		var terr error
		if terr = tx.Create(user); terr != nil {
			return internalServerError("Database error saving new user").WithInternalError(terr)
		}
		if terr = user.SetRole(tx, config.JWT.DefaultGroupName); terr != nil {
			return internalServerError("Database error updating user").WithInternalError(terr)
		}
		if terr = triggerEventHooks(ctx, tx, ValidateEvent, user, config); terr != nil {
			return terr
		}
		return nil
	})
	if err != nil {
		return nil, err
	}

	// sometimes there may be triggers in the database that will modify the
	// user data as it is being inserted. thus we load the user object
	// again to fetch those changes.
	err = conn.Eager().Load(user)
	if err != nil {
		return nil, internalServerError("Database error loading user after sign-up").WithInternalError(err)
	}

	return user, nil
}<|MERGE_RESOLUTION|>--- conflicted
+++ resolved
@@ -184,17 +184,13 @@
 				}); terr != nil {
 					return terr
 				}
-<<<<<<< HEAD
-				externalURL := getExternalHost(ctx)
-				if terr = sendConfirmation(tx, user, mailer, config.SMTP.MaxFrequency, referrer, externalURL, config.Mailer.OtpLength); terr != nil {
-=======
 				if ok := isPKCEFlow(flowType); ok {
 					if terr := models.NewFlowStateWithUserID(tx, params.Provider, params.CodeChallenge, codeChallengeMethod, models.EmailSignup, &user.ID); terr != nil {
 						return terr
 					}
 				}
-				if terr = sendConfirmation(tx, user, mailer, config.SMTP.MaxFrequency, referrer, config.Mailer.OtpLength, flowType); terr != nil {
->>>>>>> b1d2f1c7
+				externalURL := getExternalHost(ctx)
+				if terr = sendConfirmation(tx, user, mailer, config.SMTP.MaxFrequency, referrer, externalURL, config.Mailer.OtpLength, flowType); terr != nil {
 					if errors.Is(terr, MaxFrequencyLimitError) {
 						now := time.Now()
 						left := user.ConfirmationSentAt.Add(config.SMTP.MaxFrequency).Sub(now) / time.Second
