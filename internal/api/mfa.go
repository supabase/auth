--- conflicted
+++ resolved
@@ -91,15 +91,10 @@
 
 	factors := user.Factors
 
-<<<<<<< HEAD
-	if len(factors) >= int(config.MFA.MaxEnrolledFactors) {
-		return unprocessableEntityError(ErrorCodeTooManyEnrolledMFAFactors, "Enrolled factors exceed allowed limit, unenroll to continue")
-=======
 	factorCount := len(factors)
 	numVerifiedFactors := 0
 	if err := models.DeleteExpiredFactors(a.db, config.MFA.FactorExpiryDuration); err != nil {
 		return err
->>>>>>> 5c942074
 	}
 
 	for _, factor := range factors {
@@ -113,11 +108,7 @@
 	}
 
 	if numVerifiedFactors >= config.MFA.MaxVerifiedFactors {
-<<<<<<< HEAD
-		return forbiddenError(ErrorCodeTooManyEnrolledMFAFactors, "Maximum number of enrolled factors reached, unenroll to continue")
-=======
-		return forbiddenError("Maximum number of verified factors reached, unenroll to continue")
->>>>>>> 5c942074
+		return forbiddenError(ErrorCodeTooManyEnrolledMFAFactors, "Maximum number of verified factors reached, unenroll to continue")
 	}
 
 	if numVerifiedFactors > 0 && !session.IsAAL2() {
