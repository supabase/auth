--- conflicted
+++ resolved
@@ -99,18 +99,6 @@
 			)
 
 		case factor.IsPhoneFactor():
-<<<<<<< HEAD
-			if factor.IsVerified() {
-				return unprocessableEntityError(
-					ErrorCodeVerifiedFactorExists,
-					"A verified phone factor already exists, unenroll the existing factor to continue",
-				)
-			}
-			if factor.IsUnverified() && factor.Phone.String() == phone {
-				factorsToDelete = append(factorsToDelete, factor)
-			}
-
-=======
 			if factor.Phone.String() == phone {
 				if factor.IsVerified() {
 					return unprocessableEntityError(
@@ -123,7 +111,6 @@
 
 			}
 
->>>>>>> 70446cc1
 		case factor.IsVerified():
 			numVerifiedFactors++
 		}
