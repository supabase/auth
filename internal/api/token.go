package api

import (
	"context"
	"encoding/json"
	"errors"
	"net/http"
	"net/url"
	"strconv"
	"time"

<<<<<<< HEAD
	"fmt"

=======
>>>>>>> 38ed2de2
	"github.com/go-chi/chi"
	"github.com/gofrs/uuid"
	"github.com/golang-jwt/jwt"
	"github.com/xeipuuv/gojsonschema"

	"github.com/supabase/auth/internal/conf"
	"github.com/supabase/auth/internal/hooks"
	"github.com/supabase/auth/internal/metering"
	"github.com/supabase/auth/internal/models"
	"github.com/supabase/auth/internal/observability"
	"github.com/supabase/auth/internal/storage"
)

// AccessTokenClaims is a struct thats used for JWT claims
type AccessTokenClaims struct {
	jwt.StandardClaims
	Email                         string                 `json:"email"`
	Phone                         string                 `json:"phone"`
	AppMetaData                   map[string]interface{} `json:"app_metadata"`
	UserMetaData                  map[string]interface{} `json:"user_metadata"`
	Role                          string                 `json:"role"`
	AuthenticatorAssuranceLevel   string                 `json:"aal,omitempty"`
	AuthenticationMethodReference []models.AMREntry      `json:"amr,omitempty"`
	SessionId                     string                 `json:"session_id,omitempty"`
}

// AccessTokenResponse represents an OAuth2 success response
type AccessTokenResponse struct {
	Token                string             `json:"access_token"`
	TokenType            string             `json:"token_type"` // Bearer
	ExpiresIn            int                `json:"expires_in"`
	ExpiresAt            int64              `json:"expires_at"`
	RefreshToken         string             `json:"refresh_token"`
	User                 *models.User       `json:"user"`
	ProviderAccessToken  string             `json:"provider_token,omitempty"`
	ProviderRefreshToken string             `json:"provider_refresh_token,omitempty"`
	WeakPassword         *WeakPasswordError `json:"weak_password,omitempty"`
}

// AsRedirectURL encodes the AccessTokenResponse as a redirect URL that
// includes the access token response data in a URL fragment.
func (r *AccessTokenResponse) AsRedirectURL(redirectURL string, extraParams url.Values) string {
	extraParams.Set("access_token", r.Token)
	extraParams.Set("token_type", r.TokenType)
	extraParams.Set("expires_in", strconv.Itoa(r.ExpiresIn))
	extraParams.Set("expires_at", strconv.FormatInt(r.ExpiresAt, 10))
	extraParams.Set("refresh_token", r.RefreshToken)

	return redirectURL + "#" + extraParams.Encode()
}

// PasswordGrantParams are the parameters the ResourceOwnerPasswordGrant method accepts
type PasswordGrantParams struct {
	Email    string `json:"email"`
	Phone    string `json:"phone"`
	Password string `json:"password"`
}

// PKCEGrantParams are the parameters the PKCEGrant method accepts
type PKCEGrantParams struct {
	AuthCode     string `json:"auth_code"`
	CodeVerifier string `json:"code_verifier"`
}

// IdGrantParams are the parameters the adminUserCreateCustomSignInToken method accepts
type IdGrantParams struct {
	UserID uuid.UUID `json:"user_id"`
}

const useCookieHeader = "x-use-cookie"
const InvalidLoginMessage = "Invalid login credentials"

// Token is the endpoint for OAuth access token requests
func (a *API) Token(w http.ResponseWriter, r *http.Request) error {
	ctx := r.Context()
	grantType := r.FormValue("grant_type")
	switch grantType {
	case "password":
		return a.ResourceOwnerPasswordGrant(ctx, w, r)
	case "refresh_token":
		return a.RefreshTokenGrant(ctx, w, r)
	case "id_token":
		return a.IdTokenGrant(ctx, w, r)
	case "pkce":
		return a.PKCE(ctx, w, r)
	default:
		return oauthError("unsupported_grant_type", "")
	}
}

func (a *API) AdminUserCreateCustomSignInToken(w http.ResponseWriter, r *http.Request) error {

	ctx := r.Context()
	db := a.db.WithContext(ctx)
<<<<<<< HEAD
	fmt.Println("HELLOOOO")
=======
>>>>>>> 38ed2de2

	userID, err := uuid.FromString(chi.URLParam(r, "user_id"))
	if err != nil {
		return badRequestError("Could not read body").WithInternalError(err)
	}
	config := a.config

	if userID.IsNil() {
		return unprocessableEntityError("ID should be provided on login.")
	}
	var user *models.User
	var grantParams models.GrantParams
	var provider string

	grantParams.FillGrantParams(r)

	user, err = models.FindUserByID(db, userID)

	if err != nil {
		if models.IsNotFoundError(err) {
			return oauthError("invalid_grant", InvalidLoginMessage)
		}
		return internalServerError("Database error querying schema").WithInternalError(err)
	}

	if user.IsBanned() {
		return oauthError("invalid_grant", InvalidLoginMessage)
	}

	var token *AccessTokenResponse
	err = db.Transaction(func(tx *storage.Connection) error {
		var terr error
		if terr = models.NewAuditLogEntry(r, tx, user, models.LoginAction, "", map[string]interface{}{
			"provider": provider,
		}); terr != nil {
			return terr
		}
<<<<<<< HEAD
		// if terr = triggerEventHooks(ctx, tx, LoginEvent, user, config); terr != nil {
		// 	return terr
		// }
		fmt.Println("issueRefreshToken**********************************")
=======
		if terr = triggerEventHooks(ctx, tx, LoginEvent, user, config); terr != nil {
			return terr
		}
>>>>>>> 38ed2de2
		token, terr = a.issueRefreshToken(ctx, tx, user, models.PasswordGrant, grantParams)
		if terr != nil {
			return terr
		}

		if terr = a.setCookieTokens(config, token, false, w); terr != nil {
			return internalServerError("Failed to set JWT cookie. %s", terr)
		}
		return nil
	})
	if err != nil {
		return err
	}

	metering.RecordLogin("admin_create_login", user.ID)
	return sendJSON(w, http.StatusOK, token)
}

// ResourceOwnerPasswordGrant implements the password grant type flow
func (a *API) ResourceOwnerPasswordGrant(ctx context.Context, w http.ResponseWriter, r *http.Request) error {
	db := a.db.WithContext(ctx)

	params := &PasswordGrantParams{}

	body, err := getBodyBytes(r)
	if err != nil {
		return badRequestError("Could not read body").WithInternalError(err)
	}

	if err := json.Unmarshal(body, params); err != nil {
		return badRequestError("Could not read password grant params: %v", err)
	}

	aud := a.requestAud(ctx, r)
	config := a.config

	if params.Email != "" && params.Phone != "" {
		return unprocessableEntityError("Only an email address or phone number should be provided on login.")
	}
	var user *models.User
	var grantParams models.GrantParams
	var provider string

	grantParams.FillGrantParams(r)

	if params.Email != "" {
		provider = "email"
		if !config.External.Email.Enabled {
			return badRequestError("Email logins are disabled")
		}
		user, err = models.FindUserByEmailAndAudience(db, params.Email, aud)
	} else if params.Phone != "" {
		provider = "phone"
		if !config.External.Phone.Enabled {
			return badRequestError("Phone logins are disabled")
		}
		params.Phone = formatPhoneNumber(params.Phone)
		user, err = models.FindUserByPhoneAndAudience(db, params.Phone, aud)
	} else {
		return oauthError("invalid_grant", InvalidLoginMessage)
	}

	if err != nil {
		if models.IsNotFoundError(err) {
			return oauthError("invalid_grant", InvalidLoginMessage)
		}
		return internalServerError("Database error querying schema").WithInternalError(err)
	}

	if user.IsBanned() {
		return oauthError("invalid_grant", InvalidLoginMessage)
	}

	isValidPassword := user.Authenticate(ctx, params.Password)

	var weakPasswordError *WeakPasswordError
	if isValidPassword {
		if err := a.checkPasswordStrength(ctx, params.Password); err != nil {
			if wpe, ok := err.(*WeakPasswordError); ok {
				weakPasswordError = wpe
			} else {
				observability.GetLogEntry(r).WithError(err).Warn("Password strength check on sign-in failed")
			}
		}
	}

	if config.Hook.PasswordVerificationAttempt.Enabled {
		input := hooks.PasswordVerificationAttemptInput{
			UserID: user.ID,
			Valid:  isValidPassword,
		}
		output := hooks.PasswordVerificationAttemptOutput{}
		err := a.invokeHook(ctx, &input, &output)
		if err != nil {
			return err
		}

		if output.Decision == hooks.HookRejection {
			if output.Message == "" {
				output.Message = hooks.DefaultPasswordHookRejectionMessage
			}
			if output.ShouldLogoutUser {
				if err := models.Logout(a.db, user.ID); err != nil {
					return err
				}
			}
			return forbiddenError(output.Message)
		}
	}
	if !isValidPassword {
		return oauthError("invalid_grant", InvalidLoginMessage)
	}

	if params.Email != "" && !user.IsConfirmed() {
		return oauthError("invalid_grant", "Email not confirmed")
	} else if params.Phone != "" && !user.IsPhoneConfirmed() {
		return oauthError("invalid_grant", "Phone not confirmed")
	}

	var token *AccessTokenResponse
	err = db.Transaction(func(tx *storage.Connection) error {
		var terr error
		if terr = models.NewAuditLogEntry(r, tx, user, models.LoginAction, "", map[string]interface{}{
			"provider": provider,
		}); terr != nil {
			return terr
		}
		if terr = triggerEventHooks(ctx, tx, LoginEvent, user, config); terr != nil {
			return terr
		}
		token, terr = a.issueRefreshToken(ctx, tx, user, models.PasswordGrant, grantParams)
		if terr != nil {
			return terr
		}

		if terr = a.setCookieTokens(config, token, false, w); terr != nil {
			return internalServerError("Failed to set JWT cookie. %s", terr)
		}
		return nil
	})
	if err != nil {
		return err
	}

	token.WeakPassword = weakPasswordError

	metering.RecordLogin("password", user.ID)
	return sendJSON(w, http.StatusOK, token)
}

func (a *API) PKCE(ctx context.Context, w http.ResponseWriter, r *http.Request) error {
	db := a.db.WithContext(ctx)
	var grantParams models.GrantParams

	// There is a slight problem with this as it will pick-up the
	// User-Agent and IP addresses from the server if used on the server
	// side. Currently there's no mechanism to distinguish, but the server
	// can be told to at least propagate the User-Agent header.
	grantParams.FillGrantParams(r)

	params := &PKCEGrantParams{}
	body, err := getBodyBytes(r)
	if err != nil {
		return internalServerError("Could not read body").WithInternalError(err)
	}

	if err = json.Unmarshal(body, params); err != nil {
		return badRequestError("invalid body: unable to parse JSON").WithInternalError(err)
	}

	if params.AuthCode == "" || params.CodeVerifier == "" {
		return badRequestError("invalid request: both auth code and code verifier should be non-empty")
	}

	flowState, err := models.FindFlowStateByAuthCode(db, params.AuthCode)
	// Sanity check in case user ID was not set properly
	if models.IsNotFoundError(err) || flowState.UserID == nil {
		return forbiddenError("invalid flow state, no valid flow state found")
	} else if err != nil {
		return err
	}
	if flowState.IsExpired(a.config.External.FlowStateExpiryDuration) {
		return forbiddenError("invalid flow state, flow state has expired")
	}

	user, err := models.FindUserByID(db, *flowState.UserID)
	if err != nil {
		return err
	}
	if err := flowState.VerifyPKCE(params.CodeVerifier); err != nil {
		return forbiddenError(err.Error())
	}

	var token *AccessTokenResponse
	err = db.Transaction(func(tx *storage.Connection) error {
		var terr error
		authMethod, err := models.ParseAuthenticationMethod(flowState.AuthenticationMethod)
		if err != nil {
			return err
		}
		if terr := models.NewAuditLogEntry(r, tx, user, models.LoginAction, "", map[string]interface{}{
			"provider_type": flowState.ProviderType,
		}); terr != nil {
			return terr
		}
		token, terr = a.issueRefreshToken(ctx, tx, user, authMethod, grantParams)
		if terr != nil {
			return oauthError("server_error", terr.Error())
		}
		token.ProviderAccessToken = flowState.ProviderAccessToken
		// Because not all providers give out a refresh token
		// See corresponding OAuth2 spec: <https://www.rfc-editor.org/rfc/rfc6749.html#section-5.1>
		if flowState.ProviderRefreshToken != "" {
			token.ProviderRefreshToken = flowState.ProviderRefreshToken
		}
		if terr = tx.Destroy(flowState); terr != nil {
			return err
		}
		return nil
	})
	if err != nil {
		return err
	}

	return sendJSON(w, http.StatusOK, token)
}

func (a *API) generateAccessToken(ctx context.Context, tx *storage.Connection, user *models.User, sessionId *uuid.UUID, authenticationMethod models.AuthenticationMethod) (string, int64, error) {
	config := a.config
	aal, amr := models.AAL1.String(), []models.AMREntry{}
	sid := ""
	if sessionId != nil {
		sid = sessionId.String()
		session, terr := models.FindSessionByID(tx, *sessionId, false)
		if terr != nil {
			return "", 0, terr
		}
		aal, amr, terr = session.CalculateAALAndAMR(tx)
		if terr != nil {
			return "", 0, terr
		}
	}

	issuedAt := time.Now().UTC()
	expiresAt := issuedAt.Add(time.Second * time.Duration(config.JWT.Exp)).Unix()

	claims := &hooks.AccessTokenClaims{
		StandardClaims: jwt.StandardClaims{
			Subject:   user.ID.String(),
			Audience:  user.Aud,
			IssuedAt:  issuedAt.Unix(),
			ExpiresAt: expiresAt,
			Issuer:    config.JWT.Issuer,
		},
		Email:                         user.GetEmail(),
		Phone:                         user.GetPhone(),
		AppMetaData:                   user.AppMetaData,
		UserMetaData:                  user.UserMetaData,
		Role:                          user.Role,
		SessionId:                     sid,
		AuthenticatorAssuranceLevel:   aal,
		AuthenticationMethodReference: amr,
	}

	var token *jwt.Token
	if config.Hook.CustomAccessToken.Enabled {
		input := hooks.CustomAccessTokenInput{
			UserID:               user.ID,
			Claims:               claims,
			AuthenticationMethod: authenticationMethod.String(),
		}

		output := hooks.CustomAccessTokenOutput{}

		err := a.invokeHook(ctx, &input, &output)
		if err != nil {
			return "", 0, err
		}
		goTrueClaims := jwt.MapClaims(output.Claims)

		token = jwt.NewWithClaims(jwt.SigningMethodHS256, goTrueClaims)

	} else {
		token = jwt.NewWithClaims(jwt.SigningMethodHS256, claims)
	}

	if config.JWT.KeyID != "" {
		if token.Header == nil {
			token.Header = make(map[string]interface{})
		}

		token.Header["kid"] = config.JWT.KeyID
	}

	signed, err := token.SignedString([]byte(config.JWT.Secret))
	if err != nil {
		return "", 0, err
	}

	return signed, expiresAt, nil
}

func (a *API) issueRefreshToken(ctx context.Context, conn *storage.Connection, user *models.User, authenticationMethod models.AuthenticationMethod, grantParams models.GrantParams) (*AccessTokenResponse, error) {
	config := a.config

	now := time.Now()
	user.LastSignInAt = &now

	var tokenString string
	var expiresAt int64
	var refreshToken *models.RefreshToken

	err := conn.Transaction(func(tx *storage.Connection) error {
		var terr error

		refreshToken, terr = models.GrantAuthenticatedUser(tx, user, grantParams)
		if terr != nil {
			return internalServerError("Database error granting user").WithInternalError(terr)
		}

		terr = models.AddClaimToSession(tx, *refreshToken.SessionId, authenticationMethod)
		if terr != nil {
			return terr
		}

		tokenString, expiresAt, terr = a.generateAccessToken(ctx, tx, user, refreshToken.SessionId, authenticationMethod)
		if terr != nil {
			// Account for Hook Error
			httpErr, ok := terr.(*HTTPError)
			if ok {
				return httpErr
			}
			return internalServerError("error generating jwt token").WithInternalError(terr)
		}
		return nil
	})
	if err != nil {
		return nil, err
	}

	return &AccessTokenResponse{
		Token:        tokenString,
		TokenType:    "bearer",
		ExpiresIn:    config.JWT.Exp,
		ExpiresAt:    expiresAt,
		RefreshToken: refreshToken.Token,
		User:         user,
	}, nil
}

func (a *API) updateMFASessionAndClaims(r *http.Request, tx *storage.Connection, user *models.User, authenticationMethod models.AuthenticationMethod, grantParams models.GrantParams) (*AccessTokenResponse, error) {
	ctx := r.Context()
	config := a.config
	var tokenString string
	var expiresAt int64
	var refreshToken *models.RefreshToken
	currentClaims := getClaims(ctx)
	sessionId, err := uuid.FromString(currentClaims.SessionId)
	if err != nil {
		return nil, internalServerError("Cannot read SessionId claim as UUID").WithInternalError(err)
	}
	err = tx.Transaction(func(tx *storage.Connection) error {
		if terr := models.AddClaimToSession(tx, sessionId, authenticationMethod); terr != nil {
			return terr
		}
		session, terr := models.FindSessionByID(tx, sessionId, false)
		if terr != nil {
			return terr
		}
		currentToken, terr := models.FindTokenBySessionID(tx, &session.ID)
		if terr != nil {
			return terr
		}
		// Swap to ensure current token is the latest one
		refreshToken, terr = models.GrantRefreshTokenSwap(r, tx, user, currentToken)
		if terr != nil {
			return terr
		}
		aal, _, terr := session.CalculateAALAndAMR(tx)
		if terr != nil {
			return terr
		}

		if err := session.UpdateAssociatedFactor(tx, grantParams.FactorID); err != nil {
			return err
		}
		if err := session.UpdateAssociatedAAL(tx, aal); err != nil {
			return err
		}

		tokenString, expiresAt, terr = a.generateAccessToken(ctx, tx, user, &sessionId, models.TOTPSignIn)
		if terr != nil {
			httpErr, ok := terr.(*HTTPError)
			if ok {
				return httpErr
			}
			return internalServerError("error generating jwt token").WithInternalError(terr)
		}
		return nil
	})
	if err != nil {
		return nil, err
	}
	return &AccessTokenResponse{
		Token:        tokenString,
		TokenType:    "bearer",
		ExpiresIn:    config.JWT.Exp,
		ExpiresAt:    expiresAt,
		RefreshToken: refreshToken.Token,
		User:         user,
	}, nil
}

// setCookieTokens sets the access_token & refresh_token in the cookies
func (a *API) setCookieTokens(config *conf.GlobalConfiguration, token *AccessTokenResponse, session bool, w http.ResponseWriter) error {
	// don't need to catch error here since we always set the cookie name
	_ = a.setCookieToken(config, "access-token", token.Token, session, w)
	_ = a.setCookieToken(config, "refresh-token", token.RefreshToken, session, w)
	return nil
}

func (a *API) setCookieToken(config *conf.GlobalConfiguration, name string, tokenString string, session bool, w http.ResponseWriter) error {
	if name == "" {
		return errors.New("failed to set cookie, invalid name")
	}
	cookieName := config.Cookie.Key + "-" + name
	exp := time.Second * time.Duration(config.Cookie.Duration)
	cookie := &http.Cookie{
		Name:     cookieName,
		Value:    tokenString,
		Secure:   true,
		HttpOnly: true,
		Path:     "/",
		Domain:   config.Cookie.Domain,
	}
	if !session {
		cookie.Expires = time.Now().Add(exp)
		cookie.MaxAge = config.Cookie.Duration
	}

	http.SetCookie(w, cookie)
	return nil
}

func (a *API) clearCookieTokens(config *conf.GlobalConfiguration, w http.ResponseWriter) {
	a.clearCookieToken(config, "access-token", w)
	a.clearCookieToken(config, "refresh-token", w)
}

func (a *API) clearCookieToken(config *conf.GlobalConfiguration, name string, w http.ResponseWriter) {
	cookieName := config.Cookie.Key
	if name != "" {
		cookieName += "-" + name
	}
	http.SetCookie(w, &http.Cookie{
		Name:     cookieName,
		Value:    "",
		Expires:  time.Now().Add(-1 * time.Hour * 10),
		MaxAge:   -1,
		Secure:   true,
		HttpOnly: true,
		Path:     "/",
		Domain:   config.Cookie.Domain,
	})
}

func validateTokenClaims(outputClaims map[string]interface{}) error {
	schemaLoader := gojsonschema.NewStringLoader(hooks.MinimumViableTokenSchema)

	documentLoader := gojsonschema.NewGoLoader(outputClaims)

	result, err := gojsonschema.Validate(schemaLoader, documentLoader)
	if err != nil {
		return err
	}

	if !result.Valid() {
		var errorMessages string

		for _, desc := range result.Errors() {
			errorMessages += fmt.Sprintf("- %s\n", desc)
			fmt.Printf("- %s\n", desc)
		}
		return fmt.Errorf("output claims do not conform to the expected schema: \n%s", errorMessages)

	}

	return nil
}<|MERGE_RESOLUTION|>--- conflicted
+++ resolved
@@ -4,16 +4,12 @@
 	"context"
 	"encoding/json"
 	"errors"
+	"fmt"
 	"net/http"
 	"net/url"
 	"strconv"
 	"time"
 
-<<<<<<< HEAD
-	"fmt"
-
-=======
->>>>>>> 38ed2de2
 	"github.com/go-chi/chi"
 	"github.com/gofrs/uuid"
 	"github.com/golang-jwt/jwt"
@@ -108,10 +104,6 @@
 
 	ctx := r.Context()
 	db := a.db.WithContext(ctx)
-<<<<<<< HEAD
-	fmt.Println("HELLOOOO")
-=======
->>>>>>> 38ed2de2
 
 	userID, err := uuid.FromString(chi.URLParam(r, "user_id"))
 	if err != nil {
@@ -149,16 +141,9 @@
 		}); terr != nil {
 			return terr
 		}
-<<<<<<< HEAD
-		// if terr = triggerEventHooks(ctx, tx, LoginEvent, user, config); terr != nil {
-		// 	return terr
-		// }
-		fmt.Println("issueRefreshToken**********************************")
-=======
 		if terr = triggerEventHooks(ctx, tx, LoginEvent, user, config); terr != nil {
 			return terr
 		}
->>>>>>> 38ed2de2
 		token, terr = a.issueRefreshToken(ctx, tx, user, models.PasswordGrant, grantParams)
 		if terr != nil {
 			return terr
