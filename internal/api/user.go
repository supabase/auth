package api

import (
	"encoding/json"
	"errors"
	"net/http"

	"github.com/fatih/structs"
	"github.com/supabase/gotrue/internal/api/provider"
	"github.com/supabase/gotrue/internal/api/sms_provider"
	"github.com/supabase/gotrue/internal/models"
	"github.com/supabase/gotrue/internal/observability"
	"github.com/supabase/gotrue/internal/storage"
)

// UserUpdateParams parameters for updating a user
type UserUpdateParams struct {
	Email               string                 `json:"email"`
	Password            *string                `json:"password"`
	Nonce               string                 `json:"nonce"`
	Data                map[string]interface{} `json:"data"`
	AppData             map[string]interface{} `json:"app_metadata,omitempty"`
	Phone               string                 `json:"phone"`
	Channel             string                 `json:"channel"`
	CodeChallenge       string                 `json:"code_challenge"`
	CodeChallengeMethod string                 `json:"code_challenge_method"`
}

// UserGet returns a user
func (a *API) UserGet(w http.ResponseWriter, r *http.Request) error {
	ctx := r.Context()
	claims := getClaims(ctx)
	if claims == nil {
		return badRequestError("Could not read claims")
	}

	aud := a.requestAud(ctx, r)
	if aud != claims.Audience {
		return badRequestError("Token audience doesn't match request audience")
	}

	user := getUser(ctx)
	return sendJSON(w, http.StatusOK, user)
}

// UserUpdate updates fields on a user
func (a *API) UserUpdate(w http.ResponseWriter, r *http.Request) error {
	ctx := r.Context()
	db := a.db.WithContext(ctx)
	config := a.config
	aud := a.requestAud(ctx, r)

	params := &UserUpdateParams{}

	body, err := getBodyBytes(r)
	if err != nil {
		return badRequestError("Could not read body").WithInternalError(err)
	}

	if err := json.Unmarshal(body, params); err != nil {
		return badRequestError("Could not read User Update params: %v", err)
	}

	user := getUser(ctx)
	session := getSession(ctx)
	log := observability.GetLogEntry(r)
	log.Debugf("Checking params for token %v", params)

	if params.Email != "" && params.Email != user.GetEmail() {
		params.Email, err = validateEmail(params.Email)
		if err != nil {
			return err
		}
		var duplicateUser *models.User
		if duplicateUser, err = models.IsDuplicatedEmail(a.db, params.Email, aud, user); err != nil {
			return internalServerError("Database error checking email").WithInternalError(err)
		} else if duplicateUser != nil {
			return unprocessableEntityError(DuplicateEmailMsg)
		}
	}
	if params.Phone != "" && params.Channel == "" {
		params.Channel = sms_provider.SMSProvider
	}
	if params.Phone != "" && !sms_provider.IsValidMessageChannel(params.Channel, config.Sms.Provider) {
		return badRequestError(InvalidChannelError)
	}

	if params.Phone != "" && params.Phone != user.GetPhone() {
		params.Phone, err = validatePhone(params.Phone)
		if err != nil {
			return err
		}
		var exists bool
		if exists, err = models.IsDuplicatedPhone(a.db, params.Phone, aud); err != nil {
			return internalServerError("Database error checking phone").WithInternalError(err)
		} else if exists {
			return unprocessableEntityError(DuplicatePhoneMsg)
		}
	}

	if user.IsSSOUser {
		if (params.Password != nil && *params.Password != "") || params.Email != "" || params.Phone != "" || params.Nonce != "" {
			return unprocessableEntityError("Updating email, phone, password of a SSO account only possible via SSO")
		}
	}

	err = db.Transaction(func(tx *storage.Connection) error {
		var terr error
		if params.Password != nil {
			if len(*params.Password) < config.PasswordMinLength {
				return invalidPasswordLengthError(config.PasswordMinLength)
			}

			isPasswordUpdated := false
			if !config.Security.UpdatePasswordRequireReauthentication {
				if terr = user.UpdatePassword(tx, *params.Password); terr != nil {
					return internalServerError("Error during password storage").WithInternalError(terr)
				}
				isPasswordUpdated = true
			} else if params.Nonce == "" {
				return unauthorizedError("Password update requires reauthentication.")
			} else {
				if terr = a.verifyReauthentication(params.Nonce, tx, config, user); terr != nil {
					return terr
				}
				if terr = user.UpdatePassword(tx, *params.Password); terr != nil {
					return internalServerError("Error during password storage").WithInternalError(terr)
				}
				isPasswordUpdated = true
			}

			if isPasswordUpdated {
				if terr := models.NewAuditLogEntry(r, tx, user, models.UserUpdatePasswordAction, "", nil); terr != nil {
					return terr
				}
				if session != nil {
					if terr = models.LogoutAllExceptMe(tx, session.ID, user.ID); terr != nil {
						return terr
					}
				} else {
					// logout all sessions if session id is missing
					if terr = models.Logout(tx, user.ID); terr != nil {
						return terr
					}
				}
			}
		}

		if params.Data != nil {
			if terr = user.UpdateUserMetaData(tx, params.Data); terr != nil {
				return internalServerError("Error updating user").WithInternalError(terr)
			}
		}

		if params.AppData != nil {
			if !a.isAdmin(ctx, user, config.JWT.Aud) {
				return unauthorizedError("Updating app_metadata requires admin privileges")
			}

			if terr = user.UpdateAppMetaData(tx, params.AppData); terr != nil {
				return internalServerError("Error updating user").WithInternalError(terr)
			}
		}

		var identities []models.Identity
		if params.Email != "" && params.Email != user.GetEmail() {
			if user.GetEmail() == "" {
				// if the user doesn't have an existing email
				// then updating the user's email should create a new email identity
				identity, terr := a.createNewIdentity(tx, user, "email", structs.Map(provider.Claims{
					Subject: user.ID.String(),
					Email:   params.Email,
				}))
				if terr != nil {
					return terr
				}
				identities = append(identities, *identity)
			}
			mailer := a.Mailer(ctx)
			referrer := a.getReferrer(r)
<<<<<<< HEAD
			flowType := getFlowFromChallenge(params.CodeChallenge)
			if isPKCEFlow(flowType) {
				codeChallengeMethod, terr := models.ParseCodeChallengeMethod(params.CodeChallengeMethod)
				if terr != nil {
					return terr
				}
				if terr := models.NewFlowStateWithUserID(tx, models.EmailChange.String(), params.CodeChallenge, codeChallengeMethod, models.EmailChange, &user.ID); terr != nil {
					return terr
				}
			}
			if terr = a.sendEmailChange(tx, config, user, mailer, params.Email, referrer, config.Mailer.OtpLength, flowType); terr != nil {
=======
			if terr = a.sendEmailChange(tx, config, user, mailer, params.Email, referrer, config.Mailer.OtpLength); terr != nil {
				if errors.Is(terr, MaxFrequencyLimitError) {
					return tooManyRequestsError("For security purposes, you can only request this once every 60 seconds")
				}
>>>>>>> d3d32d1e
				return internalServerError("Error sending change email").WithInternalError(terr)
			}
		}

		if params.Phone != "" && params.Phone != user.GetPhone() {
			if user.GetPhone() == "" {
				// if the user doesn't have an existing phone
				// then updating the user's phone should create a new phone identity
				identity, terr := a.createNewIdentity(tx, user, "phone", structs.Map(provider.Claims{
					Subject: user.ID.String(),
					Phone:   params.Phone,
				}))
				if terr != nil {
					return terr
				}
				identities = append(identities, *identity)
			}
			if config.Sms.Autoconfirm {
				return user.UpdatePhone(tx, params.Phone)
			} else {
				smsProvider, terr := sms_provider.GetSmsProvider(*config)
				if terr != nil {
					return badRequestError("Error sending sms: %v", terr)
				}
				if terr := a.sendPhoneConfirmation(ctx, tx, user, params.Phone, phoneChangeVerification, smsProvider, params.Channel); terr != nil {
					return internalServerError("Error sending phone change otp").WithInternalError(terr)
				}
			}
		}
		user.Identities = append(user.Identities, identities...)

		if terr = models.NewAuditLogEntry(r, tx, user, models.UserModifiedAction, "", nil); terr != nil {
			return internalServerError("Error recording audit log entry").WithInternalError(terr)
		}

		return nil
	})
	if err != nil {
		return err
	}

	return sendJSON(w, http.StatusOK, user)
}<|MERGE_RESOLUTION|>--- conflicted
+++ resolved
@@ -178,7 +178,6 @@
 			}
 			mailer := a.Mailer(ctx)
 			referrer := a.getReferrer(r)
-<<<<<<< HEAD
 			flowType := getFlowFromChallenge(params.CodeChallenge)
 			if isPKCEFlow(flowType) {
 				codeChallengeMethod, terr := models.ParseCodeChallengeMethod(params.CodeChallengeMethod)
@@ -190,12 +189,9 @@
 				}
 			}
 			if terr = a.sendEmailChange(tx, config, user, mailer, params.Email, referrer, config.Mailer.OtpLength, flowType); terr != nil {
-=======
-			if terr = a.sendEmailChange(tx, config, user, mailer, params.Email, referrer, config.Mailer.OtpLength); terr != nil {
 				if errors.Is(terr, MaxFrequencyLimitError) {
 					return tooManyRequestsError("For security purposes, you can only request this once every 60 seconds")
 				}
->>>>>>> d3d32d1e
 				return internalServerError("Error sending change email").WithInternalError(terr)
 			}
 		}
