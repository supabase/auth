--- conflicted
+++ resolved
@@ -39,13 +39,10 @@
 		return NewTextlocalProvider(config.Sms.Textlocal)
 	case "vonage":
 		return NewVonageProvider(config.Sms.Vonage)
-<<<<<<< HEAD
 	case "gateway":
 		return NewGatewayProvider(config.Sms.Gateway)
-=======
 	case "twilio_verify":
 		return NewTwilioVerifyProvider(config.Sms.TwilioVerify)
->>>>>>> 7e240f8b
 	default:
 		return nil, fmt.Errorf("sms Provider %s could not be found", name)
 	}
