package api

import (
	"context"
	mathRand "math/rand"
	"net/http"
	"time"

	"github.com/supabase/auth/internal/metering"
	"github.com/supabase/auth/internal/models"
	"github.com/supabase/auth/internal/storage"
	"github.com/supabase/auth/internal/utilities"
)

const retryLoopDuration = 5.0

// RefreshTokenGrantParams are the parameters the RefreshTokenGrant method accepts
type RefreshTokenGrantParams struct {
	RefreshToken string `json:"refresh_token"`
}

// RefreshTokenGrant implements the refresh_token grant type flow
func (a *API) RefreshTokenGrant(ctx context.Context, w http.ResponseWriter, r *http.Request) error {
	db := a.db.WithContext(ctx)
	config := a.config

	params := &RefreshTokenGrantParams{}
	if err := retrieveRequestParams(r, params); err != nil {
		return err
	}

	if params.RefreshToken == "" {
		return oauthError("invalid_request", "refresh_token required")
	}

	// A 5 second retry loop is used to make sure that refresh token
	// requests do not waste database connections waiting for each other.
	// Instead of waiting at the database level, they're waiting at the API
	// level instead and retry to refresh the locked row every 10-30
	// milliseconds.
	retryStart := a.Now()
	retry := true

	for retry && time.Since(retryStart).Seconds() < retryLoopDuration {
		retry = false

		user, token, session, err := models.FindUserWithRefreshToken(db, params.RefreshToken, false)
		if err != nil {
			if models.IsNotFoundError(err) {
				return badRequestError(ErrorCodeRefreshTokenNotFound, "Invalid Refresh Token: Refresh Token Not Found")
			}
			return internalServerError(err.Error())
		}

		if user.IsBanned() {
			return badRequestError(ErrorCodeUserBanned, "Invalid Refresh Token: User Banned")
		}

		if session == nil {
			// a refresh token won't have a session if it's created prior to the sessions table introduced
			if err := db.Destroy(token); err != nil {
				return internalServerError("Error deleting refresh token with missing session").WithInternalError(err)
			}
			return badRequestError(ErrorCodeSessionNotFound, "Invalid Refresh Token: No Valid Session Found")
		}

		result := session.CheckValidity(retryStart, &token.UpdatedAt, config.Sessions.Timebox, config.Sessions.InactivityTimeout)

<<<<<<< HEAD
			case models.SessionTimedOut:
				return badRequestError(ErrorCodeSessionExpired, "Invalid Refresh Token: Session Expired (Inactivity)")

			default:
				return badRequestError(ErrorCodeSessionExpired, "Invalid Refresh Token: Session Expired")
			}
=======
		switch result {
		case models.SessionValid:
			// do nothing

		case models.SessionTimedOut:
			return oauthError("invalid_grant", "Invalid Refresh Token: Session Expired (Inactivity)")

		default:
			return oauthError("invalid_grant", "Invalid Refresh Token: Session Expired")
>>>>>>> a7129df4
		}

		// Basic checks above passed, now we need to serialize access
		// to the session in a transaction so that there's no
		// concurrent modification. In the event that the refresh
		// token's row or session is locked, the transaction is closed
		// and the whole process will be retried a bit later so that
		// the connection pool does not get exhausted.

		var tokenString string
		var expiresAt int64
		var newTokenResponse *AccessTokenResponse

		err = db.Transaction(func(tx *storage.Connection) error {
			user, token, session, terr := models.FindUserWithRefreshToken(tx, params.RefreshToken, true /* forUpdate */)
			if terr != nil {
				if models.IsNotFoundError(terr) {
					// because forUpdate was set, and the
					// previous check outside the
					// transaction found a refresh token
					// and session, but now we're getting a
					// IsNotFoundError, this means that the
					// refresh token row and session are
					// probably locked so we need to retry
					// in a few milliseconds.
					retry = true
					return terr
				}
				return internalServerError(terr.Error())
			}

			if a.config.Sessions.SinglePerUser {
				sessions, terr := models.FindAllSessionsForUser(tx, user.ID, true /* forUpdate */)
				if models.IsNotFoundError(terr) {
					// because forUpdate was set, and the
					// previous check outside the
					// transaction found a user and
					// session, but now we're getting a
					// IsNotFoundError, this means that the
					// user is locked and we need to retry
					// in a few milliseconds
					retry = true
					return terr
				} else if terr != nil {
					return internalServerError(terr.Error())
				}

				sessionTag := session.DetermineTag(config.Sessions.Tags)

				// go through all sessions of the user and
				// check if the current session is the user's
				// most recently refreshed valid session
				for _, s := range sessions {
					if s.ID == session.ID {
						// current session, skip it
						continue
					}

					if s.CheckValidity(retryStart, nil, config.Sessions.Timebox, config.Sessions.InactivityTimeout) != models.SessionValid {
						// session is not valid so it
						// can't be regarded as active
						// on the user
						continue
					}

					if s.DetermineTag(config.Sessions.Tags) != sessionTag {
						// if tags are specified,
						// ignore sessions with a
						// mismatching tag
						continue
					}

					// since token is not the refresh token
					// of s, we can't use it's UpdatedAt
					// time to compare!
					if s.LastRefreshedAt(nil).After(session.LastRefreshedAt(&token.UpdatedAt)) {
						// session is not the most
						// recently active one
						return badRequestError(ErrorCodeSessionExpired, "Invalid Refresh Token: Session Expired (Revoked by Newer Login)")
					}
				}

				// this session is the user's active session
			}

			// refresh token row and session are locked at this
			// point, cannot be concurrently refreshed

			var issuedToken *models.RefreshToken

			if token.Revoked {
				activeRefreshToken, terr := session.FindCurrentlyActiveRefreshToken(tx)
				if terr != nil && !models.IsNotFoundError(terr) {
					return internalServerError(terr.Error())
				}

				if activeRefreshToken != nil && activeRefreshToken.Parent.String() == token.Token {
					// Token was revoked, but it's the
					// parent of the currently active one.
					// This indicates that the client was
					// not able to store the result when it
					// refreshed token. This case is
					// allowed, provided we return back the
					// active refresh token instead of
					// creating a new one.
					issuedToken = activeRefreshToken
				} else {
					// For a revoked refresh token to be reused, it
					// has to fall within the reuse interval.
					reuseUntil := token.UpdatedAt.Add(
						time.Second * time.Duration(config.Security.RefreshTokenReuseInterval))

					if a.Now().After(reuseUntil) {
						// not OK to reuse this token
						if config.Security.RefreshTokenRotationEnabled {
							// Revoke all tokens in token family
							if err := models.RevokeTokenFamily(tx, token); err != nil {
								return internalServerError(err.Error())
							}
						}

						return storage.NewCommitWithError(badRequestError(ErrorCodeRefreshTokenAlreadyUsed, "Invalid Refresh Token: Already Used").WithInternalMessage("Possible abuse attempt: %v", token.ID))
					}
				}
			}

			if terr = models.NewAuditLogEntry(r, tx, user, models.TokenRefreshedAction, "", nil); terr != nil {
				return terr
			}

			if issuedToken == nil {
				newToken, terr := models.GrantRefreshTokenSwap(r, tx, user, token)
				if terr != nil {
					return terr
				}

				issuedToken = newToken
			}

			tokenString, expiresAt, terr = a.generateAccessToken(r, tx, user, issuedToken.SessionId, models.TokenRefresh)
			if terr != nil {
				httpErr, ok := terr.(*HTTPError)
				if ok {
					return httpErr
				}
				return internalServerError("error generating jwt token").WithInternalError(terr)
			}

			refreshedAt := a.Now()
			session.RefreshedAt = &refreshedAt

			userAgent := r.Header.Get("User-Agent")
			if userAgent != "" {
				session.UserAgent = &userAgent
			} else {
				session.UserAgent = nil
			}

			ipAddress := utilities.GetIPAddress(r)
			if ipAddress != "" {
				session.IP = &ipAddress
			} else {
				session.IP = nil
			}

			if terr := session.UpdateOnlyRefreshInfo(tx); terr != nil {
				return internalServerError("failed to update session information").WithInternalError(terr)
			}

			newTokenResponse = &AccessTokenResponse{
				Token:        tokenString,
				TokenType:    "bearer",
				ExpiresIn:    config.JWT.Exp,
				ExpiresAt:    expiresAt,
				RefreshToken: issuedToken.Token,
				User:         user,
			}

			return nil
		})
		if err != nil {
			if retry && models.IsNotFoundError(err) {
				// refresh token and session row were likely locked, so
				// we need to wait a moment before retrying the whole
				// process anew
				time.Sleep(time.Duration(10+mathRand.Intn(20)) * time.Millisecond) // #nosec
				continue
			} else {
				return err
			}
		}
		metering.RecordLogin("token", user.ID)
		return sendJSON(w, http.StatusOK, newTokenResponse)
	}

	return conflictError("Too many concurrent token refresh requests on the same session or refresh token")
}<|MERGE_RESOLUTION|>--- conflicted
+++ resolved
@@ -66,24 +66,15 @@
 
 		result := session.CheckValidity(retryStart, &token.UpdatedAt, config.Sessions.Timebox, config.Sessions.InactivityTimeout)
 
-<<<<<<< HEAD
-			case models.SessionTimedOut:
-				return badRequestError(ErrorCodeSessionExpired, "Invalid Refresh Token: Session Expired (Inactivity)")
-
-			default:
-				return badRequestError(ErrorCodeSessionExpired, "Invalid Refresh Token: Session Expired")
-			}
-=======
 		switch result {
 		case models.SessionValid:
 			// do nothing
 
 		case models.SessionTimedOut:
-			return oauthError("invalid_grant", "Invalid Refresh Token: Session Expired (Inactivity)")
+			return badRequestError(ErrorCodeSessionExpired, "Invalid Refresh Token: Session Expired (Inactivity)")
 
 		default:
-			return oauthError("invalid_grant", "Invalid Refresh Token: Session Expired")
->>>>>>> a7129df4
+			return badRequestError(ErrorCodeSessionExpired, "Invalid Refresh Token: Session Expired")
 		}
 
 		// Basic checks above passed, now we need to serialize access
