package api

import (
	"bytes"
	"context"
	"fmt"
	"regexp"
	"strings"
	"text/template"
	"time"

	"github.com/pkg/errors"
	"github.com/supabase/gotrue/internal/api/sms_provider"
	"github.com/supabase/gotrue/internal/crypto"
	"github.com/supabase/gotrue/internal/models"
	"github.com/supabase/gotrue/internal/storage"
)

const defaultSmsMessage = "Your code is %v"
const defaultTemplateName = "default_sms_template"

var e164Format = regexp.MustCompile("^[1-9][0-9]{1,14}$")

const (
	phoneConfirmationOtp     = "confirmation"
	phoneReauthenticationOtp = "reauthentication"
)

func validatePhone(phone string) (string, error) {
	phone = formatPhoneNumber(phone)
	if isValid := validateE164Format(phone); !isValid {
		return "", unprocessableEntityError("Invalid phone number format (E.164 required)")
	}
	return phone, nil
}

// validateE164Format checks if phone number follows the E.164 format
func validateE164Format(phone string) bool {
	return e164Format.MatchString(phone)
}

// formatPhoneNumber removes "+" and whitespaces in a phone number
func formatPhoneNumber(phone string) string {
	return strings.ReplaceAll(strings.TrimPrefix(phone, "+"), " ", "")
}

// sendPhoneConfirmation sends an otp to the user's phone number
func (a *API) sendPhoneConfirmation(ctx context.Context, tx *storage.Connection, user *models.User, phone, otpType string, smsProvider sms_provider.SmsProvider, channel string) (string, error) {
	config := a.config

	var token *string
	var sentAt *time.Time

	includeFields := []string{}
	switch otpType {
	case phoneChangeVerification:
		token = &user.PhoneChangeToken
		sentAt = user.PhoneChangeSentAt
		user.PhoneChange = phone
		includeFields = append(includeFields, "phone_change", "phone_change_token", "phone_change_sent_at")
	case phoneConfirmationOtp:
		token = &user.ConfirmationToken
		sentAt = user.ConfirmationSentAt
		includeFields = append(includeFields, "confirmation_token", "confirmation_sent_at")
	case phoneReauthenticationOtp:
		token = &user.ReauthenticationToken
		sentAt = user.ReauthenticationSentAt
		includeFields = append(includeFields, "reauthentication_token", "reauthentication_sent_at")
	default:
		return "", internalServerError("invalid otp type")
	}

	// intentionally keeping this before the test OTP, so that the behavior
	// of regular and test OTPs is similar
	if sentAt != nil && !sentAt.Add(config.Sms.MaxFrequency).Before(time.Now()) {
		return "", MaxFrequencyLimitError
	}

<<<<<<< HEAD
	message, err := parseSmsTemplate(config.Sms.Template, otp)
	if err != nil {
		return "", internalServerError("invalid sms template").WithInternalError(err)
	}
	messageID, serr := smsProvider.SendMessage(phone, message, channel)
	if serr != nil {
		*token = oldToken
		return messageID, serr
=======
	now := time.Now()

	var otp, messageID string

	if testOTP, ok := config.Sms.GetTestOTP(phone, now); ok {
		otp = testOTP
		messageID = "test-otp"
	}

	if otp == "" { // not using test OTPs
		otp, err := crypto.GenerateOtp(config.Sms.OtpLength)
		if err != nil {
			return "", internalServerError("error generating otp").WithInternalError(err)
		}

		var message string
		if config.Sms.Template == "" {
			message = fmt.Sprintf(defaultSmsMessage, otp)
		} else {
			message = strings.Replace(config.Sms.Template, "{{ .Code }}", otp, -1)
		}

		messageID, err = smsProvider.SendMessage(phone, message, channel)
		if err != nil {
			return messageID, err
		}
>>>>>>> ff98d2fc
	}

	*token = crypto.GenerateTokenHash(phone, otp)

	switch otpType {
	case phoneConfirmationOtp:
		user.ConfirmationSentAt = &now
	case phoneChangeVerification:
		user.PhoneChangeSentAt = &now
	case phoneReauthenticationOtp:
		user.ReauthenticationSentAt = &now
	}

	return messageID, errors.Wrap(tx.UpdateOnly(user, includeFields...), "Database error updating user for confirmation")
}

func parseSmsTemplate(smsTemplate, otp string) (string, error) {
	if smsTemplate == "" {
		return fmt.Sprintf(defaultSmsMessage, otp), nil
	}
	var message bytes.Buffer
	if err := template.Must(template.New(defaultTemplateName).Parse(smsTemplate)).Execute(&message, struct {
		Code string
	}{Code: otp}); err != nil {
		return "", err
	}
	return message.String(), nil
}<|MERGE_RESOLUTION|>--- conflicted
+++ resolved
@@ -76,16 +76,6 @@
 		return "", MaxFrequencyLimitError
 	}
 
-<<<<<<< HEAD
-	message, err := parseSmsTemplate(config.Sms.Template, otp)
-	if err != nil {
-		return "", internalServerError("invalid sms template").WithInternalError(err)
-	}
-	messageID, serr := smsProvider.SendMessage(phone, message, channel)
-	if serr != nil {
-		*token = oldToken
-		return messageID, serr
-=======
 	now := time.Now()
 
 	var otp, messageID string
@@ -112,7 +102,6 @@
 		if err != nil {
 			return messageID, err
 		}
->>>>>>> ff98d2fc
 	}
 
 	*token = crypto.GenerateTokenHash(phone, otp)
