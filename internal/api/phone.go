package api

import (
	"bytes"
	"context"
	"fmt"
	"regexp"
	"strings"
	"text/template"
	"time"

	"github.com/pkg/errors"
	"github.com/supabase/gotrue/internal/api/sms_provider"
	"github.com/supabase/gotrue/internal/crypto"
	"github.com/supabase/gotrue/internal/models"
	"github.com/supabase/gotrue/internal/storage"
)

const defaultSmsMessage = "Your code is %v"
const defaultTemplateName = "default_sms_template"

var e164Format = regexp.MustCompile("^[1-9][0-9]{1,14}$")

const (
	phoneConfirmationOtp     = "confirmation"
	phoneReauthenticationOtp = "reauthentication"
)

func validatePhone(phone string) (string, error) {
	phone = formatPhoneNumber(phone)
	if isValid := validateE164Format(phone); !isValid {
		return "", unprocessableEntityError("Invalid phone number format (E.164 required)")
	}
	return phone, nil
}

// validateE164Format checks if phone number follows the E.164 format
func validateE164Format(phone string) bool {
	return e164Format.MatchString(phone)
}

// formatPhoneNumber removes "+" and whitespaces in a phone number
func formatPhoneNumber(phone string) string {
	return strings.ReplaceAll(strings.TrimPrefix(phone, "+"), " ", "")
}

// sendPhoneConfirmation sends an otp to the user's phone number
func (a *API) sendPhoneConfirmation(ctx context.Context, tx *storage.Connection, user *models.User, phone, otpType string, smsProvider sms_provider.SmsProvider, channel string) (string, error) {
	config := a.config

	var token *string
	var sentAt *time.Time

	includeFields := []string{}
	switch otpType {
	case phoneChangeVerification:
		token = &user.PhoneChangeToken
		sentAt = user.PhoneChangeSentAt
		user.PhoneChange = phone
		includeFields = append(includeFields, "phone_change", "phone_change_token", "phone_change_sent_at")
	case phoneConfirmationOtp:
		token = &user.ConfirmationToken
		sentAt = user.ConfirmationSentAt
		includeFields = append(includeFields, "confirmation_token", "confirmation_sent_at")
	case phoneReauthenticationOtp:
		token = &user.ReauthenticationToken
		sentAt = user.ReauthenticationSentAt
		includeFields = append(includeFields, "reauthentication_token", "reauthentication_sent_at")
	default:
		return "", internalServerError("invalid otp type")
	}

	if sentAt != nil && !sentAt.Add(config.Sms.MaxFrequency).Before(time.Now()) {
		return "", MaxFrequencyLimitError
	}
	oldToken := *token
	otp, err := crypto.GenerateOtp(config.Sms.OtpLength)
	if err != nil {
		return "", internalServerError("error generating otp").WithInternalError(err)
	}
<<<<<<< HEAD
=======
	*token = crypto.GenerateTokenHash(phone, otp)
>>>>>>> 3cd4bd5a

	message, err := parseSmsTemplate(config.Sms.Template, otp)
	if err != nil {
		return "", internalServerError("invalid sms template").WithInternalError(err)
	}
	*token = fmt.Sprintf("%x", sha256.Sum224([]byte(phone+otp)))
	messageID, serr := smsProvider.SendMessage(phone, message, channel)
	if serr != nil {
		*token = oldToken
		return messageID, serr
	}

	now := time.Now()

	switch otpType {
	case phoneConfirmationOtp:
		user.ConfirmationSentAt = &now
	case phoneChangeVerification:
		user.PhoneChangeSentAt = &now
	case phoneReauthenticationOtp:
		user.ReauthenticationSentAt = &now
	}

	return messageID, errors.Wrap(tx.UpdateOnly(user, includeFields...), "Database error updating user for confirmation")
}

func parseSmsTemplate(smsTemplate, otp string) (string, error) {
	if smsTemplate == "" {
		return fmt.Sprintf(defaultSmsMessage, otp), nil
	}
	var message bytes.Buffer
	if err := template.Must(template.New(defaultTemplateName).Parse(smsTemplate)).Execute(&message, struct {
		Code string
	}{Code: otp}); err != nil {
		return "", err
	}
	return message.String(), nil
}<|MERGE_RESOLUTION|>--- conflicted
+++ resolved
@@ -78,16 +78,12 @@
 	if err != nil {
 		return "", internalServerError("error generating otp").WithInternalError(err)
 	}
-<<<<<<< HEAD
-=======
 	*token = crypto.GenerateTokenHash(phone, otp)
->>>>>>> 3cd4bd5a
 
 	message, err := parseSmsTemplate(config.Sms.Template, otp)
 	if err != nil {
 		return "", internalServerError("invalid sms template").WithInternalError(err)
 	}
-	*token = fmt.Sprintf("%x", sha256.Sum224([]byte(phone+otp)))
 	messageID, serr := smsProvider.SendMessage(phone, message, channel)
 	if serr != nil {
 		*token = oldToken
