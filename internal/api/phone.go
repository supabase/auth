--- conflicted
+++ resolved
@@ -71,24 +71,16 @@
 	if sentAt != nil && !sentAt.Add(config.Sms.MaxFrequency).Before(time.Now()) {
 		return "", MaxFrequencyLimitError
 	}
-<<<<<<< HEAD
-	var oldToken string
-=======
-
-	oldToken := *token
-	otp, err := crypto.GenerateOtp(config.Sms.OtpLength)
-	if err != nil {
-		return "", internalServerError("error generating otp").WithInternalError(err)
-	}
-	*token = fmt.Sprintf("%x", sha256.Sum224([]byte(phone+otp)))
-
->>>>>>> 02cb9273
-	var message string
+	var (
+		oldToken string
+		message  string
+	)
+	messageID := ""
 	if !config.Sms.IsTwilioVerifyProvider() {
 		oldToken = *token
 		otp, err := crypto.GenerateOtp(config.Sms.OtpLength)
 		if err != nil {
-			return internalServerError("error generating otp").WithInternalError(err)
+			return "", internalServerError("error generating otp").WithInternalError(err)
 		}
 		*token = fmt.Sprintf("%x", sha256.Sum224([]byte(phone+otp)))
 
@@ -99,18 +91,11 @@
 		}
 	}
 
-<<<<<<< HEAD
-	if serr := smsProvider.SendMessage(phone, message, channel); serr != nil {
+	if messageID, serr := smsProvider.SendMessage(phone, message, channel); serr != nil {
 		if !config.Sms.IsTwilioVerifyProvider() {
 			*token = oldToken
 		}
-		return serr
-=======
-	messageID, serr := smsProvider.SendMessage(phone, message, channel)
-	if serr != nil {
-		*token = oldToken
 		return messageID, serr
->>>>>>> 02cb9273
 	}
 
 	now := time.Now()
