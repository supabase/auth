package api

import (
	"crypto/sha256"
	"encoding/json"
	"fmt"
	"net/http"
	"net/url"
	"strings"
	"time"

	"github.com/badoux/checkmail"
	"github.com/fatih/structs"
	"github.com/pkg/errors"
	"github.com/sethvargo/go-password/password"
	"github.com/supabase/gotrue/internal/api/provider"
	"github.com/supabase/gotrue/internal/conf"
	"github.com/supabase/gotrue/internal/crypto"
	"github.com/supabase/gotrue/internal/mailer"
	"github.com/supabase/gotrue/internal/models"
	"github.com/supabase/gotrue/internal/storage"
)

var (
	MaxFrequencyLimitError error = errors.New("frequency limit reached")
)

type GenerateLinkParams struct {
	Type       string                 `json:"type"`
	Email      string                 `json:"email"`
	NewEmail   string                 `json:"new_email"`
	Password   string                 `json:"password"`
	Data       map[string]interface{} `json:"data"`
	RedirectTo string                 `json:"redirect_to"`
}

type GenerateLinkResponse struct {
	models.User
	ActionLink       string `json:"action_link"`
	EmailOtp         string `json:"email_otp"`
	HashedToken      string `json:"hashed_token"`
	VerificationType string `json:"verification_type"`
	RedirectTo       string `json:"redirect_to"`
}

func (a *API) GenerateLink(w http.ResponseWriter, r *http.Request) error {
	ctx := r.Context()
	db := a.db.WithContext(ctx)
	config := a.config
	mailer := a.Mailer(ctx)
	adminUser := getAdminUser(ctx)

	params := &GenerateLinkParams{}

	body, err := getBodyBytes(r)
	if err != nil {
		return badRequestError("Could not read body").WithInternalError(err)
	}

	if err := json.Unmarshal(body, params); err != nil {
		return badRequestError("Could not parse JSON: %v", err)
	}

	params.Email, err = validateEmail(params.Email)
	if err != nil {
		return err
	}

	aud := a.requestAud(ctx, r)
	user, err := models.FindUserByEmailAndAudience(db, params.Email, aud)
	if err != nil {
		if models.IsNotFoundError(err) {
			if params.Type == magicLinkVerification {
				params.Type = signupVerification
				params.Password, err = password.Generate(64, 10, 0, false, true)
				if err != nil {
					return internalServerError("error creating user").WithInternalError(err)
				}
			} else if params.Type == recoveryVerification || params.Type == "email_change_current" || params.Type == "email_change_new" {
				return notFoundError(err.Error())
			}
		} else {
			return internalServerError("Database error finding user").WithInternalError(err)
		}
	}

	var url string
	referrer := a.getRedirectURLOrReferrer(r, params.RedirectTo)
	now := time.Now()
	otp, err := crypto.GenerateOtp(config.Mailer.OtpLength)
	if err != nil {
		return err
	}
	hashedToken := fmt.Sprintf("%x", sha256.Sum224([]byte(params.Email+otp)))
	err = db.Transaction(func(tx *storage.Connection) error {
		var terr error
		switch params.Type {
		case magicLinkVerification, recoveryVerification:
			if terr = models.NewAuditLogEntry(r, tx, user, models.UserRecoveryRequestedAction, "", nil); terr != nil {
				return terr
			}
			user.RecoveryToken = hashedToken
			user.RecoverySentAt = &now
			terr = errors.Wrap(tx.UpdateOnly(user, "recovery_token", "recovery_sent_at"), "Database error updating user for recovery")
		case inviteVerification:
			if user != nil {
				if user.IsConfirmed() {
					return unprocessableEntityError(DuplicateEmailMsg)
				}
			} else {
				signupParams := &SignupParams{
					Email:    params.Email,
					Data:     params.Data,
					Provider: "email",
					Aud:      aud,
				}
				user, terr = a.signupNewUser(ctx, tx, signupParams, false /* <- isSSOUser */)
				if terr != nil {
					return terr
				}
				identity, terr := a.createNewIdentity(tx, user, "email", structs.Map(provider.Claims{
					Subject: user.ID.String(),
					Email:   user.GetEmail(),
				}))
				if terr != nil {
					return terr
				}
				user.Identities = []models.Identity{*identity}
			}
			if terr = models.NewAuditLogEntry(r, tx, adminUser, models.UserInvitedAction, "", map[string]interface{}{
				"user_id":    user.ID,
				"user_email": user.Email,
			}); terr != nil {
				return terr
			}
			user.ConfirmationToken = hashedToken
			user.ConfirmationSentAt = &now
			user.InvitedAt = &now
			terr = errors.Wrap(tx.UpdateOnly(user, "confirmation_token", "confirmation_sent_at", "invited_at"), "Database error updating user for invite")
		case signupVerification:
			if user != nil {
				if user.IsConfirmed() {
					return unprocessableEntityError(DuplicateEmailMsg)
				}
				if err := user.UpdateUserMetaData(tx, params.Data); err != nil {
					return internalServerError("Database error updating user").WithInternalError(err)
				}
			} else {
				if params.Password == "" {
					return unprocessableEntityError("Signup requires a valid password")
				}
				if len(params.Password) < config.PasswordMinLength {
					return invalidPasswordLengthError(config.PasswordMinLength)
				}
				signupParams := &SignupParams{
					Email:    params.Email,
					Password: params.Password,
					Data:     params.Data,
					Provider: "email",
					Aud:      aud,
				}
				user, terr = a.signupNewUser(ctx, tx, signupParams, false /* <- isSSOUser */)
				if terr != nil {
					return terr
				}
				identity, terr := a.createNewIdentity(tx, user, "email", structs.Map(provider.Claims{
					Subject: user.ID.String(),
					Email:   user.GetEmail(),
				}))
				if terr != nil {
					return terr
				}
				user.Identities = []models.Identity{*identity}
			}
			user.ConfirmationToken = hashedToken
			user.ConfirmationSentAt = &now
			terr = errors.Wrap(tx.UpdateOnly(user, "confirmation_token", "confirmation_sent_at"), "Database error updating user for confirmation")
		case "email_change_current", "email_change_new":
			if !config.Mailer.SecureEmailChangeEnabled && params.Type == "email_change_current" {
				return unprocessableEntityError("Enable secure email change to generate link for current email")
			}
			params.NewEmail, terr = validateEmail(params.NewEmail)
			if terr != nil {
				return unprocessableEntityError("The new email address provided is invalid")
			}
			if duplicateUser, terr := models.IsDuplicatedEmail(tx, params.NewEmail, user.Aud, user); terr != nil {
				return internalServerError("Database error checking email").WithInternalError(terr)
			} else if duplicateUser != nil {
				return unprocessableEntityError(DuplicateEmailMsg)
			}
			now := time.Now()
			user.EmailChangeSentAt = &now
			user.EmailChange = params.NewEmail
			user.EmailChangeConfirmStatus = zeroConfirmation
			if params.Type == "email_change_current" {
				user.EmailChangeTokenCurrent = hashedToken
			} else if params.Type == "email_change_new" {
				user.EmailChangeTokenNew = fmt.Sprintf("%x", sha256.Sum224([]byte(params.NewEmail+otp)))
			}
			terr = errors.Wrap(tx.UpdateOnly(user, "email_change_token_current", "email_change_token_new", "email_change", "email_change_sent_at", "email_change_confirm_status"), "Database error updating user for email change")
		default:
			return badRequestError("Invalid email action link type requested: %v", params.Type)
		}

		if terr != nil {
			return terr
		}

		externalURL := getExternalHost(ctx)
		url, terr = mailer.GetEmailActionLink(user, params.Type, referrer, externalURL)
		if terr != nil {
			return terr
		}
		return nil
	})

	if err != nil {
		return err
	}

	resp := GenerateLinkResponse{
		User:             *user,
		ActionLink:       url,
		EmailOtp:         otp,
		HashedToken:      hashedToken,
		VerificationType: params.Type,
		RedirectTo:       referrer,
	}

	return sendJSON(w, http.StatusOK, resp)
}

<<<<<<< HEAD
func sendConfirmation(tx *storage.Connection, u *models.User, mailer mailer.Mailer, maxFrequency time.Duration, referrerURL string, externalURL *url.URL, otpLength int) error {
=======
func sendConfirmation(tx *storage.Connection, u *models.User, mailer mailer.Mailer, maxFrequency time.Duration, referrerURL string, otpLength int, flowType models.FlowType) error {
>>>>>>> b1d2f1c7
	var err error
	if u.ConfirmationSentAt != nil && !u.ConfirmationSentAt.Add(maxFrequency).Before(time.Now()) {
		return MaxFrequencyLimitError
	}
	oldToken := u.ConfirmationToken
	otp, err := crypto.GenerateOtp(otpLength)
	if err != nil {
		return err
	}
	token := fmt.Sprintf("%x", sha256.Sum224([]byte(u.GetEmail()+otp)))
	u.ConfirmationToken = addFlowPrefixToToken(token, flowType)
	now := time.Now()
	if err := mailer.ConfirmationMail(u, otp, referrerURL, externalURL); err != nil {
		u.ConfirmationToken = oldToken
		return errors.Wrap(err, "Error sending confirmation email")
	}
	u.ConfirmationSentAt = &now
	return errors.Wrap(tx.UpdateOnly(u, "confirmation_token", "confirmation_sent_at"), "Database error updating user for confirmation")
}

func sendInvite(tx *storage.Connection, u *models.User, mailer mailer.Mailer, referrerURL string, externalURL *url.URL, otpLength int) error {
	var err error
	oldToken := u.ConfirmationToken
	otp, err := crypto.GenerateOtp(otpLength)
	if err != nil {
		return err
	}
	u.ConfirmationToken = fmt.Sprintf("%x", sha256.Sum224([]byte(u.GetEmail()+otp)))
	now := time.Now()
	if err := mailer.InviteMail(u, otp, referrerURL, externalURL); err != nil {
		u.ConfirmationToken = oldToken
		return errors.Wrap(err, "Error sending invite email")
	}
	u.InvitedAt = &now
	u.ConfirmationSentAt = &now
	return errors.Wrap(tx.UpdateOnly(u, "confirmation_token", "confirmation_sent_at", "invited_at"), "Database error updating user for invite")
}

<<<<<<< HEAD
func (a *API) sendPasswordRecovery(tx *storage.Connection, u *models.User, mailer mailer.Mailer, maxFrequency time.Duration, referrerURL string, externalURL *url.URL, otpLength int) error {
=======
func (a *API) sendPasswordRecovery(tx *storage.Connection, u *models.User, mailer mailer.Mailer, maxFrequency time.Duration, referrerURL string, otpLength int, flowType models.FlowType) error {
>>>>>>> b1d2f1c7
	var err error
	if u.RecoverySentAt != nil && !u.RecoverySentAt.Add(maxFrequency).Before(time.Now()) {
		return MaxFrequencyLimitError
	}

	oldToken := u.RecoveryToken
	otp, err := crypto.GenerateOtp(otpLength)
	if err != nil {
		return err
	}
	token := fmt.Sprintf("%x", sha256.Sum224([]byte(u.GetEmail()+otp)))
	u.RecoveryToken = addFlowPrefixToToken(token, flowType)
	now := time.Now()
	if err := mailer.RecoveryMail(u, otp, referrerURL, externalURL); err != nil {
		u.RecoveryToken = oldToken
		return errors.Wrap(err, "Error sending recovery email")
	}
	u.RecoverySentAt = &now
	return errors.Wrap(tx.UpdateOnly(u, "recovery_token", "recovery_sent_at"), "Database error updating user for recovery")
}

func (a *API) sendReauthenticationOtp(tx *storage.Connection, u *models.User, mailer mailer.Mailer, maxFrequency time.Duration, otpLength int) error {
	var err error
	if u.ReauthenticationSentAt != nil && !u.ReauthenticationSentAt.Add(maxFrequency).Before(time.Now()) {
		return MaxFrequencyLimitError
	}

	oldToken := u.ReauthenticationToken
	otp, err := crypto.GenerateOtp(otpLength)
	if err != nil {
		return err
	}
	u.ReauthenticationToken = fmt.Sprintf("%x", sha256.Sum224([]byte(u.GetEmail()+otp)))
	if err != nil {
		return err
	}
	now := time.Now()
	if err := mailer.ReauthenticateMail(u, otp); err != nil {
		u.ReauthenticationToken = oldToken
		return errors.Wrap(err, "Error sending reauthentication email")
	}
	u.ReauthenticationSentAt = &now
	return errors.Wrap(tx.UpdateOnly(u, "reauthentication_token", "reauthentication_sent_at"), "Database error updating user for reauthentication")
}

<<<<<<< HEAD
func (a *API) sendMagicLink(tx *storage.Connection, u *models.User, mailer mailer.Mailer, maxFrequency time.Duration, referrerURL string, externalURL *url.URL, otpLength int) error {
=======
func (a *API) sendMagicLink(tx *storage.Connection, u *models.User, mailer mailer.Mailer, maxFrequency time.Duration, referrerURL string, otpLength int, flowType models.FlowType) error {
>>>>>>> b1d2f1c7
	var err error
	// since Magic Link is just a recovery with a different template and behaviour
	// around new users we will reuse the recovery db timer to prevent potential abuse
	if u.RecoverySentAt != nil && !u.RecoverySentAt.Add(maxFrequency).Before(time.Now()) {
		return MaxFrequencyLimitError
	}
	oldToken := u.RecoveryToken
	otp, err := crypto.GenerateOtp(otpLength)
	if err != nil {
		return err
	}
	token := fmt.Sprintf("%x", sha256.Sum224([]byte(u.GetEmail()+otp)))
	u.RecoveryToken = addFlowPrefixToToken(token, flowType)

	now := time.Now()
	if err := mailer.MagicLinkMail(u, otp, referrerURL, externalURL); err != nil {
		u.RecoveryToken = oldToken
		return errors.Wrap(err, "Error sending magic link email")
	}
	u.RecoverySentAt = &now
	return errors.Wrap(tx.UpdateOnly(u, "recovery_token", "recovery_sent_at"), "Database error updating user for recovery")
}

// sendEmailChange sends out an email change token to the new email.
<<<<<<< HEAD
func (a *API) sendEmailChange(tx *storage.Connection, config *conf.GlobalConfiguration, u *models.User, mailer mailer.Mailer, email, referrerURL string, externalURL *url.URL, otpLength int) error {
=======
func (a *API) sendEmailChange(tx *storage.Connection, config *conf.GlobalConfiguration, u *models.User, mailer mailer.Mailer, email string, referrerURL string, otpLength int, flowType models.FlowType) error {
>>>>>>> b1d2f1c7
	var err error
	if u.EmailChangeSentAt != nil && !u.EmailChangeSentAt.Add(config.SMTP.MaxFrequency).Before(time.Now()) {
		return MaxFrequencyLimitError
	}
	otpNew, err := crypto.GenerateOtp(otpLength)
	if err != nil {
		return err
	}
	u.EmailChange = email
	token := fmt.Sprintf("%x", sha256.Sum224([]byte(u.EmailChange+otpNew)))
	u.EmailChangeTokenNew = addFlowPrefixToToken(token, flowType)

	otpCurrent := ""
	if config.Mailer.SecureEmailChangeEnabled && u.GetEmail() != "" {
		otpCurrent, err = crypto.GenerateOtp(otpLength)
		if err != nil {
			return err
		}
		currentToken := fmt.Sprintf("%x", sha256.Sum224([]byte(u.GetEmail()+otpCurrent)))
		u.EmailChangeTokenCurrent = addFlowPrefixToToken(currentToken, flowType)
		if err != nil {
			return err
		}
	}

	u.EmailChangeConfirmStatus = zeroConfirmation
	now := time.Now()
	if err := mailer.EmailChangeMail(u, otpNew, otpCurrent, referrerURL, externalURL); err != nil {
		return err
	}

	u.EmailChangeSentAt = &now
	return errors.Wrap(tx.UpdateOnly(
		u,
		"email_change_token_current",
		"email_change_token_new",
		"email_change",
		"email_change_sent_at",
		"email_change_confirm_status",
	), "Database error updating user for email change")
}

func validateEmail(email string) (string, error) {
	if email == "" {
		return "", unprocessableEntityError("An email address is required")
	}
	if err := checkmail.ValidateFormat(email); err != nil {
		return "", unprocessableEntityError("Unable to validate email address: " + err.Error())
	}
	return strings.ToLower(email), nil
}<|MERGE_RESOLUTION|>--- conflicted
+++ resolved
@@ -230,11 +230,7 @@
 	return sendJSON(w, http.StatusOK, resp)
 }
 
-<<<<<<< HEAD
-func sendConfirmation(tx *storage.Connection, u *models.User, mailer mailer.Mailer, maxFrequency time.Duration, referrerURL string, externalURL *url.URL, otpLength int) error {
-=======
-func sendConfirmation(tx *storage.Connection, u *models.User, mailer mailer.Mailer, maxFrequency time.Duration, referrerURL string, otpLength int, flowType models.FlowType) error {
->>>>>>> b1d2f1c7
+func sendConfirmation(tx *storage.Connection, u *models.User, mailer mailer.Mailer, maxFrequency time.Duration, referrerURL string, externalURL *url.URL, otpLength int, flowType models.FlowType) error {
 	var err error
 	if u.ConfirmationSentAt != nil && !u.ConfirmationSentAt.Add(maxFrequency).Before(time.Now()) {
 		return MaxFrequencyLimitError
@@ -273,11 +269,7 @@
 	return errors.Wrap(tx.UpdateOnly(u, "confirmation_token", "confirmation_sent_at", "invited_at"), "Database error updating user for invite")
 }
 
-<<<<<<< HEAD
-func (a *API) sendPasswordRecovery(tx *storage.Connection, u *models.User, mailer mailer.Mailer, maxFrequency time.Duration, referrerURL string, externalURL *url.URL, otpLength int) error {
-=======
-func (a *API) sendPasswordRecovery(tx *storage.Connection, u *models.User, mailer mailer.Mailer, maxFrequency time.Duration, referrerURL string, otpLength int, flowType models.FlowType) error {
->>>>>>> b1d2f1c7
+func (a *API) sendPasswordRecovery(tx *storage.Connection, u *models.User, mailer mailer.Mailer, maxFrequency time.Duration, referrerURL string, externalURL *url.URL, otpLength int, flowType models.FlowType) error {
 	var err error
 	if u.RecoverySentAt != nil && !u.RecoverySentAt.Add(maxFrequency).Before(time.Now()) {
 		return MaxFrequencyLimitError
@@ -323,11 +315,7 @@
 	return errors.Wrap(tx.UpdateOnly(u, "reauthentication_token", "reauthentication_sent_at"), "Database error updating user for reauthentication")
 }
 
-<<<<<<< HEAD
-func (a *API) sendMagicLink(tx *storage.Connection, u *models.User, mailer mailer.Mailer, maxFrequency time.Duration, referrerURL string, externalURL *url.URL, otpLength int) error {
-=======
-func (a *API) sendMagicLink(tx *storage.Connection, u *models.User, mailer mailer.Mailer, maxFrequency time.Duration, referrerURL string, otpLength int, flowType models.FlowType) error {
->>>>>>> b1d2f1c7
+func (a *API) sendMagicLink(tx *storage.Connection, u *models.User, mailer mailer.Mailer, maxFrequency time.Duration, referrerURL string, externalURL *url.URL, otpLength int, flowType models.FlowType) error {
 	var err error
 	// since Magic Link is just a recovery with a different template and behaviour
 	// around new users we will reuse the recovery db timer to prevent potential abuse
@@ -352,11 +340,7 @@
 }
 
 // sendEmailChange sends out an email change token to the new email.
-<<<<<<< HEAD
-func (a *API) sendEmailChange(tx *storage.Connection, config *conf.GlobalConfiguration, u *models.User, mailer mailer.Mailer, email, referrerURL string, externalURL *url.URL, otpLength int) error {
-=======
-func (a *API) sendEmailChange(tx *storage.Connection, config *conf.GlobalConfiguration, u *models.User, mailer mailer.Mailer, email string, referrerURL string, otpLength int, flowType models.FlowType) error {
->>>>>>> b1d2f1c7
+func (a *API) sendEmailChange(tx *storage.Connection, config *conf.GlobalConfiguration, u *models.User, mailer mailer.Mailer, email, referrerURL string, externalURL *url.URL, otpLength int, flowType models.FlowType) error {
 	var err error
 	if u.EmailChangeSentAt != nil && !u.EmailChangeSentAt.Add(config.SMTP.MaxFrequency).Before(time.Now()) {
 		return MaxFrequencyLimitError
