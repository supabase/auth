package api

import (
	"encoding/json"
	"errors"
	"net/http"
	"time"

	"github.com/supabase/gotrue/internal/api/sms_provider"
	"github.com/supabase/gotrue/internal/models"
	"github.com/supabase/gotrue/internal/storage"
)

// ResendConfirmationParams holds the parameters for a resend request
type ResendConfirmationParams struct {
	Type  string `json:"type"`
	Email string `json:"email"`
	Phone string `json:"phone"`
}

func (p *ResendConfirmationParams) Validate() error {
	switch p.Type {
	case signupVerification, emailChangeVerification, smsVerification, phoneChangeVerification:
		break
	default:
		// type does not match one of the above
		return badRequestError("Missing one of these types: signup, email_change, sms, phone_change")

	}
	if p.Email == "" && p.Type == signupVerification {
		return badRequestError("Type provided requires an email address")
	}
	if p.Phone == "" && p.Type == smsVerification {
		return badRequestError("Type provided requires a phone number")
	}

	var err error
	if p.Email != "" && p.Phone != "" {
		return badRequestError("Only an email address or phone number should be provided.")
	} else if p.Email != "" {
		p.Email, err = validateEmail(p.Email)
		if err != nil {
			return err
		}
	} else if p.Phone != "" {
		p.Phone, err = validatePhone(p.Phone)
		if err != nil {
			return err
		}
	} else {
		// both email and phone are empty
		return badRequestError("Missing email address or phone number")
	}
	return nil
}

// Recover sends a recovery email
func (a *API) Resend(w http.ResponseWriter, r *http.Request) error {
	ctx := r.Context()
	db := a.db.WithContext(ctx)
	config := a.config
	params := &ResendConfirmationParams{}

	body, err := getBodyBytes(r)
	if err != nil {
		return badRequestError("Could not read body").WithInternalError(err)
	}

	if err := json.Unmarshal(body, params); err != nil {
		return badRequestError("Could not read params: %v", err)
	}

	if err := params.Validate(); err != nil {
		return err
	}

	var user *models.User
	aud := a.requestAud(ctx, r)
	if params.Email != "" {
		user, err = models.FindUserByEmailAndAudience(db, params.Email, aud)
	} else if params.Phone != "" {
		user, err = models.FindUserByPhoneAndAudience(db, params.Phone, aud)
	}

	if err != nil {
		if models.IsNotFoundError(err) {
			return sendJSON(w, http.StatusOK, map[string]string{})
		}
		return internalServerError("Unable to process request").WithInternalError(err)
	}

	switch params.Type {
	case signupVerification:
		if user.IsConfirmed() {
			// if the user's email is confirmed already, we don't need to send a confirmation email again
			return sendJSON(w, http.StatusOK, map[string]string{})
		}
	case smsVerification:
		if user.IsPhoneConfirmed() {
			// if the user's phone is confirmed already, we don't need to send a confirmation sms again
			return sendJSON(w, http.StatusOK, map[string]string{})
		}
	case emailChangeVerification:
		// do not resend if user doesn't have a new email address
		if user.EmailChange == "" {
			return sendJSON(w, http.StatusOK, map[string]string{})
		}
	case phoneChangeVerification:
		// do not resend if user doesn't have a new phone number
		if user.PhoneChange == "" {
			return sendJSON(w, http.StatusOK, map[string]string{})
		}
	}

	err = db.Transaction(func(tx *storage.Connection) error {
		mailer := a.Mailer(ctx)
		referrer := a.getReferrer(r)
		externalURL := getExternalHost(ctx)
		switch params.Type {
		case signupVerification:
			if terr := models.NewAuditLogEntry(r, tx, user, models.UserConfirmationRequestedAction, "", nil); terr != nil {
				return terr
			}
			// PKCE not implemented yet
			return sendConfirmation(tx, user, mailer, config.SMTP.MaxFrequency, referrer, externalURL, config.Mailer.OtpLength, models.ImplicitFlow)
		case smsVerification:
			if terr := models.NewAuditLogEntry(r, tx, user, models.UserRecoveryRequestedAction, "", nil); terr != nil {
				return terr
			}
			smsProvider, terr := sms_provider.GetSmsProvider(*config)
			if terr != nil {
				return terr
			}
			return a.sendPhoneConfirmation(ctx, tx, user, params.Phone, phoneConfirmationOtp, smsProvider, sms_provider.SMSProvider)
		case emailChangeVerification:
<<<<<<< HEAD
			return a.sendEmailChange(tx, config, user, mailer, params.Email, referrer, externalURL, config.Mailer.OtpLength, models.ImplicitFlow)
=======
			return a.sendEmailChange(tx, config, user, mailer, user.EmailChange, referrer, config.Mailer.OtpLength, models.ImplicitFlow)
>>>>>>> 184fa38f
		case phoneChangeVerification:
			smsProvider, terr := sms_provider.GetSmsProvider(*config)
			if terr != nil {
				return terr
			}
			return a.sendPhoneConfirmation(ctx, tx, user, user.PhoneChange, phoneChangeVerification, smsProvider, sms_provider.SMSProvider)
		}
		return nil
	})
	if err != nil {
		if errors.Is(err, MaxFrequencyLimitError) {
			until := time.Until(user.ConfirmationSentAt.Add(config.SMTP.MaxFrequency)) / time.Second
			return tooManyRequestsError("For security purposes, you can only request this once every %d seconds.", until)
		}
		return internalServerError("Unable to process request").WithInternalError(err)
	}

	return sendJSON(w, http.StatusOK, map[string]string{})
}<|MERGE_RESOLUTION|>--- conflicted
+++ resolved
@@ -133,11 +133,7 @@
 			}
 			return a.sendPhoneConfirmation(ctx, tx, user, params.Phone, phoneConfirmationOtp, smsProvider, sms_provider.SMSProvider)
 		case emailChangeVerification:
-<<<<<<< HEAD
 			return a.sendEmailChange(tx, config, user, mailer, params.Email, referrer, externalURL, config.Mailer.OtpLength, models.ImplicitFlow)
-=======
-			return a.sendEmailChange(tx, config, user, mailer, user.EmailChange, referrer, config.Mailer.OtpLength, models.ImplicitFlow)
->>>>>>> 184fa38f
 		case phoneChangeVerification:
 			smsProvider, terr := sms_provider.GetSmsProvider(*config)
 			if terr != nil {
