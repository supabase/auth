--- conflicted
+++ resolved
@@ -95,7 +95,6 @@
 
 	data := &UserProvidedData{}
 
-<<<<<<< HEAD
 	if u.Data.Me.Email != "" {
 		data.Emails = []Email{{
 			Email:    u.Data.Me.Email,
@@ -103,9 +102,6 @@
 			Primary:  true,
 		}}
 	}
-=======
-	// Snapchat doesn't provide email address!
->>>>>>> 9a61dae7
 
 	data.Metadata = &Claims{
 		Issuer:  IssuerSnapchat,
