--- conflicted
+++ resolved
@@ -352,13 +352,10 @@
 	MFA             MFAConfiguration         `json:"MFA"`
 	SAML            SAMLConfiguration        `json:"saml"`
 	CORS            CORSConfiguration        `json:"cors"`
-<<<<<<< HEAD
 	SCIM            SCIMConfiguration        `json:"scim"`
-=======
 
 	Experimental ExperimentalConfiguration `json:"experimental"`
 	Reloading    ReloadingConfiguration    `json:"reloading"`
->>>>>>> 21f30702
 }
 
 type CORSConfiguration struct {
