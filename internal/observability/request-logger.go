--- conflicted
+++ resolved
@@ -5,12 +5,8 @@
 	"net/http"
 	"time"
 
-<<<<<<< HEAD
 	chimiddleware "github.com/go-chi/chi/v5/middleware"
-=======
-	chimiddleware "github.com/go-chi/chi/middleware"
 	"github.com/gofrs/uuid"
->>>>>>> c22fc15d
 	"github.com/sirupsen/logrus"
 	"github.com/supabase/auth/internal/conf"
 	"github.com/supabase/auth/internal/utilities"
@@ -72,13 +68,8 @@
 	Entry *logrus.Entry
 }
 
-<<<<<<< HEAD
-func (l *structuredLoggerEntry) Write(status, bytes int, header http.Header, elapsed time.Duration, extra interface{}) {
-	l.Logger = l.Logger.WithFields(logrus.Fields{
-=======
-func (e *logEntry) Write(status, bytes int, elapsed time.Duration) {
+func (e *logEntry) Write(status, bytes int, header http.Header, elapsed time.Duration, extra interface{}) {
 	entry := e.Entry.WithFields(logrus.Fields{
->>>>>>> c22fc15d
 		"status":   status,
 		"duration": elapsed.Nanoseconds(),
 	})
