--- conflicted
+++ resolved
@@ -10,9 +10,8 @@
 )
 
 type FlowState struct {
-<<<<<<< HEAD
 	ID                   uuid.UUID  `json:"id" db:"id"`
-	UserID               *uuid.UUID `json:"user_id" db:"user_id"`
+	UserID               *uuid.UUID `json:"user_id,omitempty" db:"user_id"`
 	AuthCode             string     `json:"auth_code" db:"auth_code"`
 	CodeChallenge        string     `json:"code_challenge" db:"code_challenge"`
 	CodeChallengeMethod  string     `json:"code_challenge_method" db:"code_challenge_method"`
@@ -21,18 +20,6 @@
 	ProviderRefreshToken string     `json:"provider_refresh_token" db:"provider_refresh_token"`
 	CreatedAt            time.Time  `json:"created_at" db:"created_at"`
 	UpdatedAt            time.Time  `json:"updated_at" db:"updated_at"`
-=======
-	ID                   uuid.UUID `json:"id" db:"id"`
-	UserID               *uuid.UUID `json:"user_id,omitempty" db:"user_id"`
-	AuthCode             string    `json:"auth_code" db:"auth_code"`
-	CodeChallenge        string    `json:"code_challenge" db:"code_challenge"`
-	CodeChallengeMethod  string    `json:"code_challenge_method" db:"code_challenge_method"`
-	ProviderType         string    `json:"provider_type" db:"provider_type"`
-	ProviderAccessToken  string    `json:"provider_access_token" db:"provider_access_token"`
-	ProviderRefreshToken string    `json:"provider_refresh_token" db:"provider_refresh_token"`
-	CreatedAt            time.Time `json:"created_at" db:"created_at"`
-	UpdatedAt            time.Time `json:"updated_at" db:"updated_at"`
->>>>>>> 8c8819f6
 }
 
 type CodeChallengeMethod int
