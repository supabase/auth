--- conflicted
+++ resolved
@@ -66,11 +66,7 @@
 	UpdatedAt   time.Time  `json:"updated_at" db:"updated_at"`
 	BannedUntil *time.Time `json:"banned_until,omitempty" db:"banned_until"`
 	DeletedAt   *time.Time `json:"deleted_at,omitempty" db:"deleted_at"`
-<<<<<<< HEAD
-	IsAnonymous bool       `json:"is_anonymous" db:"is_anonymous" rw:"r"`
-=======
 	IsAnonymous bool       `json:"is_anonymous" db:"is_anonymous"`
->>>>>>> b260449c
 
 	DONTUSEINSTANCEID uuid.UUID `json:"-" db:"instance_id"`
 }
