--- conflicted
+++ resolved
@@ -88,11 +88,8 @@
 	Github      OAuthProviderConfiguration `json:"github"`
 	Gitlab      OAuthProviderConfiguration `json:"gitlab"`
 	Google      OAuthProviderConfiguration `json:"google"`
-<<<<<<< HEAD
 	Notion      OAuthProviderConfiguration `json:"notion"`
-=======
 	Linkedin    OAuthProviderConfiguration `json:"linkedin"`
->>>>>>> 8ba49df7
 	Spotify     OAuthProviderConfiguration `json:"spotify"`
 	Slack       OAuthProviderConfiguration `json:"slack"`
 	Twitter     OAuthProviderConfiguration `json:"twitter"`
