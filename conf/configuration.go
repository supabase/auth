--- conflicted
+++ resolved
@@ -186,16 +186,10 @@
 
 // Configuration holds all the per-instance configuration.
 type Configuration struct {
-<<<<<<< HEAD
 	SiteURL           string   `json:"site_url" split_words:"true" required:"true"`
 	URIAllowList      []string `json:"uri_allow_list" split_words:"true"`
 	URIAllowListMap   map[string]glob.Glob
-	PasswordMinLength int                      `json:"password_min_length" default:"6"`
-=======
-	SiteURL           string                   `json:"site_url" split_words:"true" required:"true"`
-	URIAllowList      []string                 `json:"uri_allow_list" split_words:"true"`
 	PasswordMinLength int                      `json:"password_min_length" split_words:"true"`
->>>>>>> ff4539b5
 	JWT               JWTConfiguration         `json:"jwt"`
 	SMTP              SMTPConfiguration        `json:"smtp"`
 	Mailer            MailerConfiguration      `json:"mailer"`
@@ -349,18 +343,15 @@
 	if config.URIAllowList == nil {
 		config.URIAllowList = []string{}
 	}
-<<<<<<< HEAD
 	if config.URIAllowList != nil {
 		config.URIAllowListMap = make(map[string]glob.Glob)
 		for _, uri := range config.URIAllowList {
 			g := glob.MustCompile(uri, '.', '/')
 			config.URIAllowListMap[uri] = g
 		}
-=======
-
+	}
 	if config.PasswordMinLength < defaultMinPasswordLength {
 		config.PasswordMinLength = defaultMinPasswordLength
->>>>>>> ff4539b5
 	}
 }
 
