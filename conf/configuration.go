package conf

import (
	"errors"
	"net/url"
	"os"
	"time"

	"github.com/gobwas/glob"
	"github.com/joho/godotenv"
	"github.com/kelseyhightower/envconfig"
)

const defaultMinPasswordLength int = 6

// OAuthProviderConfiguration holds all config related to external account providers.
type OAuthProviderConfiguration struct {
	ClientID    string `json:"client_id" split_words:"true"`
	Secret      string `json:"secret"`
	RedirectURI string `json:"redirect_uri" split_words:"true"`
	URL         string `json:"url"`
	ApiURL      string `json:"api_url" split_words:"true"`
	Enabled     bool   `json:"enabled"`
}

type EmailProviderConfiguration struct {
	Enabled bool `json:"enabled" default:"true"`
}

// DBConfiguration holds all the database related configuration.
type DBConfiguration struct {
	Driver string `json:"driver" required:"true"`
	URL    string `json:"url" envconfig:"DATABASE_URL" required:"true"`

	// MaxPoolSize defaults to 0 (unlimited).
	MaxPoolSize    int    `json:"max_pool_size" split_words:"true"`
	MigrationsPath string `json:"migrations_path" split_words:"true" default:"./migrations"`
}

func (c *DBConfiguration) Validate() error {
	return nil
}

// JWTConfiguration holds all the JWT related configuration.
type JWTConfiguration struct {
	Secret           string   `json:"secret" required:"true"`
	Exp              int      `json:"exp"`
	Aud              string   `json:"aud"`
	AdminGroupName   string   `json:"admin_group_name" split_words:"true"`
	AdminRoles       []string `json:"admin_roles" split_words:"true"`
	DefaultGroupName string   `json:"default_group_name" split_words:"true"`
}

type APIConfiguration struct {
	Host            string
	Port            int `envconfig:"PORT" default:"8081"`
	Endpoint        string
	RequestIDHeader string `envconfig:"REQUEST_ID_HEADER"`
	ExternalURL     string `json:"external_url" envconfig:"API_EXTERNAL_URL"`
}

func (a *APIConfiguration) Validate() error {
	if a.ExternalURL != "" {
		// sometimes, in tests, ExternalURL is empty and we regard that
		// as a valid value
		_, err := url.ParseRequestURI(a.ExternalURL)
		if err != nil {
			return err
		}
	}

	return nil
}

// GlobalConfiguration holds all the configuration that applies to all instances.
type GlobalConfiguration struct {
	API                   APIConfiguration
	DB                    DBConfiguration
	External              ProviderConfiguration
	Logging               LoggingConfig `envconfig:"LOG"`
	OperatorToken         string        `split_words:"true" required:"false"`
	Tracing               TracingConfig
	SMTP                  SMTPConfiguration
	RateLimitHeader       string  `split_words:"true"`
	RateLimitEmailSent    float64 `split_words:"true" default:"30"`
	RateLimitVerify       float64 `split_words:"true" default:"30"`
	RateLimitTokenRefresh float64 `split_words:"true" default:"30"`

	SiteURL           string   `json:"site_url" split_words:"true" required:"true"`
	URIAllowList      []string `json:"uri_allow_list" split_words:"true"`
	URIAllowListMap   map[string]glob.Glob
	PasswordMinLength int                      `json:"password_min_length" split_words:"true"`
	JWT               JWTConfiguration         `json:"jwt"`
	Mailer            MailerConfiguration      `json:"mailer"`
	Sms               SmsProviderConfiguration `json:"sms"`
	DisableSignup     bool                     `json:"disable_signup" split_words:"true"`
	Webhook           WebhookConfig            `json:"webhook" split_words:"true"`
	Security          SecurityConfiguration    `json:"security"`
	Cookie            struct {
		Key      string `json:"key"`
		Domain   string `json:"domain"`
		Duration int    `json:"duration"`
	} `json:"cookies"`
}

// EmailContentConfiguration holds the configuration for emails, both subjects and template URLs.
type EmailContentConfiguration struct {
	Invite           string `json:"invite"`
	Confirmation     string `json:"confirmation"`
	Recovery         string `json:"recovery"`
	EmailChange      string `json:"email_change" split_words:"true"`
	MagicLink        string `json:"magic_link" split_words:"true"`
	Reauthentication string `json:"reauthentication"`
}

type ProviderConfiguration struct {
	Apple       OAuthProviderConfiguration `json:"apple"`
	Azure       OAuthProviderConfiguration `json:"azure"`
	Bitbucket   OAuthProviderConfiguration `json:"bitbucket"`
	Discord     OAuthProviderConfiguration `json:"discord"`
	Facebook    OAuthProviderConfiguration `json:"facebook"`
	Github      OAuthProviderConfiguration `json:"github"`
	Gitlab      OAuthProviderConfiguration `json:"gitlab"`
	Google      OAuthProviderConfiguration `json:"google"`
	Notion      OAuthProviderConfiguration `json:"notion"`
	Keycloak    OAuthProviderConfiguration `json:"keycloak"`
	Linkedin    OAuthProviderConfiguration `json:"linkedin"`
	Spotify     OAuthProviderConfiguration `json:"spotify"`
	Slack       OAuthProviderConfiguration `json:"slack"`
	Twitter     OAuthProviderConfiguration `json:"twitter"`
	Twitch      OAuthProviderConfiguration `json:"twitch"`
	WorkOS      OAuthProviderConfiguration `json:"workos"`
	Email       EmailProviderConfiguration `json:"email"`
	Phone       PhoneProviderConfiguration `json:"phone"`
	Zoom        OAuthProviderConfiguration `json:"zoom"`
	IosBundleId string                     `json:"ios_bundle_id" split_words:"true"`
	RedirectURL string                     `json:"redirect_url"`
}

type SMTPConfiguration struct {
	MaxFrequency time.Duration `json:"max_frequency" split_words:"true"`
	Host         string        `json:"host"`
	Port         int           `json:"port,omitempty" default:"587"`
	User         string        `json:"user"`
	Pass         string        `json:"pass,omitempty"`
	AdminEmail   string        `json:"admin_email" split_words:"true"`
	SenderName   string        `json:"sender_name" split_words:"true"`
}

func (c *SMTPConfiguration) Validate() error {
	return nil
}

type MailerConfiguration struct {
	Autoconfirm              bool                      `json:"autoconfirm"`
	Subjects                 EmailContentConfiguration `json:"subjects"`
	Templates                EmailContentConfiguration `json:"templates"`
	URLPaths                 EmailContentConfiguration `json:"url_paths"`
	SecureEmailChangeEnabled bool                      `json:"secure_email_change_enabled" split_words:"true" default:"true"`
	OtpExp                   uint                      `json:"otp_exp" split_words:"true"`
	OtpLength                int                       `json:"otp_length" split_words:"true"`
}

type PhoneProviderConfiguration struct {
	Enabled bool `json:"enabled"`
}

type SmsProviderConfiguration struct {
	Autoconfirm  bool                             `json:"autoconfirm"`
	MaxFrequency time.Duration                    `json:"max_frequency" split_words:"true"`
	OtpExp       uint                             `json:"otp_exp" split_words:"true"`
	OtpLength    int                              `json:"otp_length" split_words:"true"`
	Provider     string                           `json:"provider"`
	Template     string                           `json:"template"`
	Twilio       TwilioProviderConfiguration      `json:"twilio"`
	Messagebird  MessagebirdProviderConfiguration `json:"messagebird"`
	Textlocal    TextlocalProviderConfiguration   `json:"textlocal"`
	Vonage       VonageProviderConfiguration      `json:"vonage"`
}

type TwilioProviderConfiguration struct {
	AccountSid        string `json:"account_sid" split_words:"true"`
	AuthToken         string `json:"auth_token" split_words:"true"`
	MessageServiceSid string `json:"message_service_sid" split_words:"true"`
}

type MessagebirdProviderConfiguration struct {
	AccessKey  string `json:"access_key" split_words:"true"`
	Originator string `json:"originator" split_words:"true"`
}

type TextlocalProviderConfiguration struct {
	ApiKey string `json:"api_key" split_words:"true"`
	Sender string `json:"sender" split_words:"true"`
}

type VonageProviderConfiguration struct {
	ApiKey    string `json:"api_key" split_words:"true"`
	ApiSecret string `json:"api_secret" split_words:"true"`
	From      string `json:"from" split_words:"true"`
}

type CaptchaConfiguration struct {
	Enabled  bool   `json:"enabled" default:"false"`
	Provider string `json:"provider" default:"hcaptcha"`
	Secret   string `json:"provider_secret"`
}

type SecurityConfiguration struct {
	Captcha                               CaptchaConfiguration `json:"captcha"`
	RefreshTokenRotationEnabled           bool                 `json:"refresh_token_rotation_enabled" split_words:"true" default:"true"`
	RefreshTokenReuseInterval             int                  `json:"refresh_token_reuse_interval" split_words:"true"`
	UpdatePasswordRequireReauthentication bool                 `json:"update_password_require_reauthentication" split_words:"true"`
}

func loadEnvironment(filename string) error {
	var err error
	if filename != "" {
		err = godotenv.Overload(filename)
	} else {
		err = godotenv.Load()
		// handle if .env file does not exist, this is OK
		if os.IsNotExist(err) {
			return nil
		}
	}
	return err
}

type WebhookConfig struct {
	URL        string   `json:"url"`
	Retries    int      `json:"retries"`
	TimeoutSec int      `json:"timeout_sec"`
	Secret     string   `json:"secret"`
	Events     []string `json:"events"`
}

func (w *WebhookConfig) HasEvent(event string) bool {
	for _, name := range w.Events {
		if event == name {
			return true
		}
	}
	return false
}

// LoadGlobal loads configuration from file and environment variables.
func LoadGlobal(filename string) (*GlobalConfiguration, error) {
	if err := loadEnvironment(filename); err != nil {
		return nil, err
	}

	config := new(GlobalConfiguration)
	if err := envconfig.Process("gotrue", config); err != nil {
		return nil, err
	}

<<<<<<< HEAD
	if err := ConfigureLogging(&config.Logging); err != nil {
=======
	if err := config.ApplyDefaults(); err != nil {
>>>>>>> 5115c5f0
		return nil, err
	}

	if err := config.Validate(); err != nil {
		return nil, err
	}

	if _, err := ConfigureLogging(&config.Logging); err != nil {
		return nil, err
	}

	ConfigureTracing(&config.Tracing)

	return config, nil
}

// ApplyDefaults sets defaults for a GlobalConfiguration
func (config *GlobalConfiguration) ApplyDefaults() error {
	if config.JWT.AdminGroupName == "" {
		config.JWT.AdminGroupName = "admin"
	}

	if config.JWT.AdminRoles == nil || len(config.JWT.AdminRoles) == 0 {
		config.JWT.AdminRoles = []string{"service_role", "supabase_admin"}
	}

	if config.JWT.Exp == 0 {
		config.JWT.Exp = 3600
	}

	if config.Mailer.URLPaths.Invite == "" {
		config.Mailer.URLPaths.Invite = "/"
	}

	if config.Mailer.URLPaths.Confirmation == "" {
		config.Mailer.URLPaths.Confirmation = "/"
	}

	if config.Mailer.URLPaths.Recovery == "" {
		config.Mailer.URLPaths.Recovery = "/"
	}

	if config.Mailer.URLPaths.EmailChange == "" {
		config.Mailer.URLPaths.EmailChange = "/"
	}

	if config.Mailer.OtpExp == 0 {
		config.Mailer.OtpExp = 86400 // 1 day
	}

	if config.Mailer.OtpLength == 0 || config.Mailer.OtpLength < 6 || config.Mailer.OtpLength > 10 {
		// 6-digit otp by default
		config.Mailer.OtpLength = 6
	}

	if config.SMTP.MaxFrequency == 0 {
		config.SMTP.MaxFrequency = 1 * time.Minute
	}

	if config.Sms.MaxFrequency == 0 {
		config.Sms.MaxFrequency = 1 * time.Minute
	}

	if config.Sms.OtpExp == 0 {
		config.Sms.OtpExp = 60
	}

	if config.Sms.OtpLength == 0 || config.Sms.OtpLength < 6 || config.Sms.OtpLength > 10 {
		// 6-digit otp by default
		config.Sms.OtpLength = 6
	}

	if len(config.Sms.Template) == 0 {
		config.Sms.Template = ""
	}

	if config.Cookie.Key == "" {
		config.Cookie.Key = "sb"
	}

	if config.Cookie.Domain == "" {
		config.Cookie.Domain = ""
	}

	if config.Cookie.Duration == 0 {
		config.Cookie.Duration = 86400
	}

	if config.URIAllowList == nil {
		config.URIAllowList = []string{}
	}

	if config.URIAllowList != nil {
		config.URIAllowListMap = make(map[string]glob.Glob)
		for _, uri := range config.URIAllowList {
			g := glob.MustCompile(uri, '.', '/')
			config.URIAllowListMap[uri] = g
		}
	}

	if config.PasswordMinLength < defaultMinPasswordLength {
		config.PasswordMinLength = defaultMinPasswordLength
	}

	return nil
}

// Validate validates all of configuration.
func (c *GlobalConfiguration) Validate() error {
	validatables := []interface {
		Validate() error
	}{
		&c.API,
		&c.DB,
		&c.Tracing,
		&c.SMTP,
	}

	for _, validatable := range validatables {
		if err := validatable.Validate(); err != nil {
			return err
		}
	}

	return nil
}

func (o *OAuthProviderConfiguration) Validate() error {
	if !o.Enabled {
		return errors.New("Provider is not enabled")
	}
	if o.ClientID == "" {
		return errors.New("Missing Oauth client ID")
	}
	if o.Secret == "" {
		return errors.New("Missing Oauth secret")
	}
	if o.RedirectURI == "" {
		return errors.New("Missing redirect URI")
	}
	return nil
}

func (t *TwilioProviderConfiguration) Validate() error {
	if t.AccountSid == "" {
		return errors.New("Missing Twilio account SID")
	}
	if t.AuthToken == "" {
		return errors.New("Missing Twilio auth token")
	}
	if t.MessageServiceSid == "" {
		return errors.New("Missing Twilio message service SID or Twilio phone number")
	}
	return nil
}

func (t *MessagebirdProviderConfiguration) Validate() error {
	if t.AccessKey == "" {
		return errors.New("Missing Messagebird access key")
	}
	if t.Originator == "" {
		return errors.New("Missing Messagebird originator")
	}
	return nil
}

func (t *TextlocalProviderConfiguration) Validate() error {
	if t.ApiKey == "" {
		return errors.New("Missing Textlocal API key")
	}
	if t.Sender == "" {
		return errors.New("Missing Textlocal sender")
	}
	return nil
}

func (t *VonageProviderConfiguration) Validate() error {
	if t.ApiKey == "" {
		return errors.New("Missing Vonage API key")
	}
	if t.ApiSecret == "" {
		return errors.New("Missing Vonage API secret")
	}
	if t.From == "" {
		return errors.New("Missing Vonage 'from' parameter")
	}
	return nil
}<|MERGE_RESOLUTION|>--- conflicted
+++ resolved
@@ -255,19 +255,15 @@
 		return nil, err
 	}
 
-<<<<<<< HEAD
+	if err := config.ApplyDefaults(); err != nil {
+		return nil, err
+	}
+
 	if err := ConfigureLogging(&config.Logging); err != nil {
-=======
-	if err := config.ApplyDefaults(); err != nil {
->>>>>>> 5115c5f0
 		return nil, err
 	}
 
 	if err := config.Validate(); err != nil {
-		return nil, err
-	}
-
-	if _, err := ConfigureLogging(&config.Logging); err != nil {
 		return nil, err
 	}
 
