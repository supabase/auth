--- conflicted
+++ resolved
@@ -30,10 +30,8 @@
 	TokenRefreshedAction            AuditAction = "token_refreshed"
 	GenerateRecoveryCodesAction     AuditAction = "generate_recovery_codes"
 	EnrollFactorAction              AuditAction = "factor_enrolled"
-<<<<<<< HEAD
 	CreateChallengeAction           AuditAction = "challenge_created"
-=======
->>>>>>> ea4d3466
+
 
 	account auditLogType = "account"
 	team    auditLogType = "team"
@@ -56,10 +54,7 @@
 	UserRepeatedSignUpAction:        user,
 	GenerateRecoveryCodesAction:     user,
 	EnrollFactorAction:              user,
-<<<<<<< HEAD
 	CreateChallengeAction:           user,
-=======
->>>>>>> ea4d3466
 }
 
 // AuditLogEntry is the database model for audit log entries.
