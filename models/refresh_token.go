--- conflicted
+++ resolved
@@ -94,14 +94,6 @@
 	return refreshToken, nil
 }
 
-<<<<<<< HEAD
-=======
-// Logout deletes all refresh tokens for a user.
-func Logout(tx *storage.Connection, id uuid.UUID) error {
-	return tx.RawQuery("DELETE FROM "+(&pop.Model{Value: RefreshToken{}}).TableName()+" WHERE instance_id = ? AND user_id = ?", uuid.Nil, id).Exec()
-}
-
->>>>>>> 22aa3f63
 func createRefreshToken(tx *storage.Connection, user *User, oldToken *RefreshToken) (*RefreshToken, error) {
 	token := &RefreshToken{
 		UserID: user.ID,
