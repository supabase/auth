--- conflicted
+++ resolved
@@ -102,20 +102,11 @@
 	return refreshToken, nil
 }
 
-<<<<<<< HEAD
-// Logout deletes all refresh tokens for a given user.
-func Logout(tx *storage.Connection, instanceID uuid.UUID, id uuid.UUID) error {
-	return tx.RawQuery("DELETE FROM "+(&pop.Model{Value: RefreshToken{}}).TableName()+" WHERE instance_id = ? AND user_id = ?", instanceID, id).Exec()
+// RevokeRefreshTokensByUser revokes all refresh tokens for a given user.
+func RevokeRefreshTokensByUser(tx *storage.Connection, userID uuid.UUID) error {
+	return tx.RawQuery("update "+(&pop.Model{Value: RefreshToken{}}).TableName()+" set revoked = true where user_id = ?;", userID).Exec()
 }
 
-// RevokeRefreshTokensByUser revokes all refresh tokens for a given user.
-func RevokeRefreshTokensByUser(tx *storage.Connection, instanceID uuid.UUID, userID uuid.UUID) error {
-	return tx.RawQuery("update "+(&pop.Model{Value: RefreshToken{}}).TableName()+" set revoked = true where user_id = ? and instance_id = ?;", userID, instanceID).Exec()
-}
-
-// createRefreshToken creates a cryptographically random refresh token in the refresh_tokens table
-func createRefreshToken(tx *storage.Connection, user *User, oldToken *RefreshToken) (*RefreshToken, error) {
-=======
 func FindTokenBySessionID(tx *storage.Connection, sessionId *uuid.UUID) (*RefreshToken, error) {
 	refreshToken := &RefreshToken{}
 	err := tx.Q().Where("session_id = ?", sessionId).Order("created_at asc").First(refreshToken)
@@ -129,7 +120,6 @@
 }
 
 func createRefreshToken(tx *storage.Connection, user *User, oldToken *RefreshToken, params *GrantParams) (*RefreshToken, error) {
->>>>>>> 68acb95a
 	token := &RefreshToken{
 		UserID: user.ID,
 		Token:  crypto.SecureToken(),
