package models

import (
	"database/sql"
	"time"

	"github.com/gofrs/uuid"
	"github.com/netlify/gotrue/storage"
	"github.com/pkg/errors"
)

const FactorUnverifiedState = "unverified"
const FactorVerifiedState = "verified"

<<<<<<< HEAD
type AuthenticationMethod int

const (
	OAuth AuthenticationMethod = iota
	OAuthIDGrant
	PasswordGrant
	AutoConfirmSignup
	EmailVerification
	SMSOrEmailOTP
	TOTP
)

func (authMethod AuthenticationMethod) String() string {
	switch authMethod {
	case OAuth:
		return "oauth"
	case OAuthIDGrant:
		return "oauth_id"
	case PasswordGrant:
		return "password"
	case AutoConfirmSignup:
		return "autoconfirm"
	case EmailVerification:
		return "email_verification"
	case SMSOrEmailOTP:
		return "sms_or_email_otp"
	case TOTP:
		return "TOTP"
	default:
		return ""
	}
}
=======
const TOTP = "TOTP"
>>>>>>> 5b6ed06f

type Factor struct {
	ID           uuid.UUID `json:"id" db:"id"`
	User         User      `json:"-" belongs_to:"user"`
	UserID       uuid.UUID `json:"-" db:"user_id"`
	CreatedAt    time.Time `json:"created_at" db:"created_at"`
	UpdatedAt    time.Time `json:"updated_at" db:"updated_at"`
	Status       string    `json:"status" db:"status"`
	FriendlyName string    `json:"friendly_name,omitempty" db:"friendly_name"`
	TOTPSecret   string    `json:"-" db:"totp_secret"`
	FactorType   string    `json:"factor_type" db:"factor_type"`
}

func (Factor) TableName() string {
	tableName := "mfa_factors"
	return tableName
}

func NewFactor(user *User, friendlyName, factorType, status, totpSecret string) (*Factor, error) {
	id, err := uuid.NewV4()
	if err != nil {
		return nil, errors.Wrap(err, "Error generating unique id")
	}
	factor := &Factor{
		UserID:       user.ID,
		ID:           id,
		Status:       status,
		FriendlyName: friendlyName,
		TOTPSecret:   totpSecret,
		FactorType:   factorType,
	}
	return factor, nil
}

// FindFactorsByUser returns all factors belonging to a user ordered by timestamp
func FindFactorsByUser(tx *storage.Connection, user *User) ([]*Factor, error) {
	factors := []*Factor{}
	if err := tx.Q().Where("user_id = ?", user.ID).Order("created_at asc").All(&factors); err != nil {
		if errors.Cause(err) == sql.ErrNoRows {
			return factors, nil
		}
		return nil, errors.Wrap(err, "Error finding mfa factors")
	}
	return factors, nil
}

func FindFactorByFactorID(tx *storage.Connection, factorID uuid.UUID) (*Factor, error) {
	factor, err := findFactor(tx, "id = ?", factorID)
	if err != nil {
		return nil, FactorNotFoundError{}
	}
	return factor, nil
}

func FindFactorByFriendlyName(tx *storage.Connection, friendlyName string) (*Factor, error) {
	factor, err := findFactor(tx, "friendly_name = ?", friendlyName)
	if err != nil {
		return nil, FactorNotFoundError{}
	}
	return factor, nil
}

func findFactor(tx *storage.Connection, query string, args ...interface{}) (*Factor, error) {
	obj := &Factor{}
	if err := tx.Eager().Q().Where(query, args...).First(obj); err != nil {
		if errors.Cause(err) == sql.ErrNoRows {
			return nil, FactorNotFoundError{}
		}
		return nil, errors.Wrap(err, "error finding factor")
	}

	return obj, nil
}

func FindVerifiedFactorsByUser(tx *storage.Connection, user *User) ([]*Factor, error) {
	factors := []*Factor{}
	if err := tx.Q().Where("user_id = ? AND status = ?", user.ID, FactorVerifiedState).All(&factors); err != nil {
		if errors.Cause(err) == sql.ErrNoRows {
			return factors, nil
		}
		return nil, errors.Wrap(err, "Error finding verified mfa factors")
	}
	return factors, nil
}

// Change the friendly name
func (f *Factor) UpdateFriendlyName(tx *storage.Connection, friendlyName string) error {
	f.FriendlyName = friendlyName
	return tx.UpdateOnly(f, "friendly_name", "updated_at")
}

// Change the factor status
func (f *Factor) UpdateStatus(tx *storage.Connection, status string) error {
	f.Status = status
	return tx.UpdateOnly(f, "status", "updated_at")
}

// Checks if MFA is Enabled
func IsMFAEnabled(tx *storage.Connection, user *User) (bool, error) {
	factors, err := FindVerifiedFactorsByUser(tx, user)
	if err != nil {
		return false, err
	}
	if len(factors) >= 1 {
		return true, nil
	}
	return false, nil
}

// Change the factor type
func (f *Factor) UpdateFactorType(tx *storage.Connection, factorType string) error {
	f.FactorType = factorType
	return tx.UpdateOnly(f, "factor_type", "updated_at")
}

func (f *Factor) DowngradeSessionsToAAL1(tx *storage.Connection) error {
	return updateFactorAssociatedSessions(tx, f.UserID, f.ID, AAL1.String())

}<|MERGE_RESOLUTION|>--- conflicted
+++ resolved
@@ -12,7 +12,6 @@
 const FactorUnverifiedState = "unverified"
 const FactorVerifiedState = "verified"
 
-<<<<<<< HEAD
 type AuthenticationMethod int
 
 const (
@@ -45,9 +44,7 @@
 		return ""
 	}
 }
-=======
-const TOTP = "TOTP"
->>>>>>> 5b6ed06f
+
 
 type Factor struct {
 	ID           uuid.UUID `json:"id" db:"id"`
