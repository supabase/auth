package models

import (
	"database/sql"
	"github.com/gofrs/uuid"
	"github.com/netlify/gotrue/storage"
	"github.com/pkg/errors"
	"time"
)

const FactorDisabledState = "disabled"
const FactorUnverifiedState = "unverified"
const FactorVerifiedState = "verified"

type Factor struct {
	ID           string    `json:"id" db:"id"`
	User         User      `belongs_to:"user"`
	UserID       uuid.UUID `json:"user_id" db:"user_id"`
	CreatedAt    time.Time `json:"created_at" db:"created_at"`
	UpdatedAt    time.Time `json:"updated_at" db:"updated_at"`
	Status       string    `json:"status" db:"status"`
	FriendlyName string    `json:"friendly_name" db:"friendly_name"`
	SecretKey    string    `json:"-" db:"secret_key"`
	FactorType   string    `json:"factor_type" db:"factor_type"`
}

func (Factor) TableName() string {
	tableName := "mfa_factors"
	return tableName
}

func NewFactor(user *User, friendlyName, id, factorType, status, secretKey string) (*Factor, error) {
	factor := &Factor{
		UserID:       user.ID,
		ID:           id,
		Status:       status,
		FriendlyName: friendlyName,
		SecretKey:    secretKey,
		FactorType:   factorType,
	}
	return factor, nil
}

// FindFactorsByUser returns all factors belonging to a user ordered by timestamp
func FindFactorsByUser(tx *storage.Connection, user *User) ([]*Factor, error) {
	factors := []*Factor{}
	if err := tx.Q().Where("user_id = ?", user.ID).Order("created_at asc").All(&factors); err != nil {
		if errors.Cause(err) == sql.ErrNoRows {
			return factors, nil
		}
		return nil, errors.Wrap(err, "Error finding mfa factors")
	}
	return factors, nil
}

<<<<<<< HEAD
// FindFactorByID finds a factor matching the provided ID.
func FindFactorByID(tx *storage.Connection, factorID string) (*Factor, error) {
	return findFactor(tx, "id = ?", factorID)
=======
func FindFactorByFactorID(tx *storage.Connection, factorID string) (*Factor, error) {
	factor, err := findFactor(tx, "id = ?", factorID)
	if err != nil {
		return nil, FactorNotFoundError{}
	}
	return factor, nil
}

func FindFactorByFriendlyName(tx *storage.Connection, friendlyName string) (*Factor, error) {
	factor, err := findFactor(tx, "friendly_name = ?", friendlyName)
	if err != nil {
		return nil, FactorNotFoundError{}
	}
	return factor, nil
>>>>>>> 1599ea8f
}

func findFactor(tx *storage.Connection, query string, args ...interface{}) (*Factor, error) {
	obj := &Factor{}
	if err := tx.Eager().Q().Where(query, args...).First(obj); err != nil {
		if errors.Cause(err) == sql.ErrNoRows {
			return nil, FactorNotFoundError{}
		}
		return nil, errors.Wrap(err, "error finding factor")
	}

	return obj, nil
}

// Change the friendly name
func (f *Factor) UpdateFriendlyName(tx *storage.Connection, friendlyName string) error {
	f.FriendlyName = friendlyName
	return tx.UpdateOnly(f, "friendly_name", "updated_at")
}

// Change the factor status
func (f *Factor) UpdateStatus(tx *storage.Connection, status string) error {
	f.Status = status
	return tx.UpdateOnly(f, "status", "updated_at")
}<|MERGE_RESOLUTION|>--- conflicted
+++ resolved
@@ -53,11 +53,6 @@
 	return factors, nil
 }
 
-<<<<<<< HEAD
-// FindFactorByID finds a factor matching the provided ID.
-func FindFactorByID(tx *storage.Connection, factorID string) (*Factor, error) {
-	return findFactor(tx, "id = ?", factorID)
-=======
 func FindFactorByFactorID(tx *storage.Connection, factorID string) (*Factor, error) {
 	factor, err := findFactor(tx, "id = ?", factorID)
 	if err != nil {
@@ -72,7 +67,6 @@
 		return nil, FactorNotFoundError{}
 	}
 	return factor, nil
->>>>>>> 1599ea8f
 }
 
 func findFactor(tx *storage.Connection, query string, args ...interface{}) (*Factor, error) {
